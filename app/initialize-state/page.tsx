<<<<<<< HEAD
"use client";

import React, { useState, useEffect } from "react";
import {
  useContractRead,
  useContractWrite,
  useWaitForTransaction,
  useAccount,
} from "wagmi";
import { formatUnits, isAddress } from "viem";
import { ConnectButton } from "@rainbow-me/rainbowkit";
import { Sidebar } from "@/components/Sidebar";
import { ClientOnly } from "@/components/ClientOnly";
import { MobileNavigation } from "@/components/MobileNavigation";
import { Footer } from "@/components/Footer";
=======
'use client';

import React, { useState, useEffect } from 'react';
import { useContractRead, useContractWrite, useWaitForTransaction, useAccount } from 'wagmi';
import { formatUnits } from 'viem';
import { ConnectButton } from '@rainbow-me/rainbowkit';
import { Sidebar } from '@/components/Sidebar';
import { ClientOnly } from '@/components/ClientOnly';
import { MobileNavigation } from '@/components/MobileNavigation';
import { Footer } from '@/components/Footer';
>>>>>>> 9c063c97
import {
  ROLLUP_BRIDGE_CORE_ADDRESS,
  ROLLUP_BRIDGE_ADDRESS,
  ROLLUP_BRIDGE_PROOF_MANAGER_ADDRESS,
  ROLLUP_BRIDGE_CORE_ABI,
  ROLLUP_BRIDGE_ABI,
  ROLLUP_BRIDGE_PROOF_MANAGER_ABI,
<<<<<<< HEAD
  getGroth16VerifierAddress,
} from "@/lib/contracts";
import { getTokenSymbol, getTokenDecimals } from "@/lib/tokenUtils";
import {
  generateClientSideProof,
  isClientProofGenerationSupported,
  getMemoryRequirement,
  requiresExternalDownload,
  getDownloadSize,
} from "@/lib/clientProofGeneration";
import { useLeaderAccess } from "@/hooks/useLeaderAccess";
import { useUserRolesDynamic } from "@/hooks/useUserRolesDynamic";
import { updateData } from "@/lib/realtime-db-helpers";
import {
  Settings,
  Link,
  ShieldOff,
  Users,
  CheckCircle2,
  XCircle,
  Calculator,
} from "lucide-react";
=======
  getGroth16VerifierAddress
} from '@/lib/contracts';
import { generateClientSideProof, isClientProofGenerationSupported, getMemoryRequirement, requiresExternalDownload, getDownloadSize } from '@/lib/clientProofGeneration';
import { useUserRolesDynamic } from '@/hooks/useUserRolesDynamic';
import { Settings, Link, ShieldOff, Users, CheckCircle2, XCircle, Calculator, ChevronRight } from 'lucide-react';
>>>>>>> 9c063c97

// Custom animations
const animations = `
  @keyframes fadeIn {
    from {
      opacity: 0;
    }
    to {
      opacity: 1;
    }
  }

  @keyframes slideUp {
    from {
      transform: translateY(30px) scale(0.95);
      opacity: 0;
    }
    to {
      transform: translateY(0) scale(1);
      opacity: 1;
    }
  }

  @keyframes bounceIn {
    0% {
      transform: scale(0.3);
      opacity: 0;
    }
    50% {
      transform: scale(1.1);
      opacity: 0.8;
    }
    100% {
      transform: scale(1);
      opacity: 1;
    }
  }

  @keyframes pulse {
    0%, 100% {
      transform: scale(1);
    }
    50% {
      transform: scale(1.02);
    }
  }

  .animate-fadeIn {
    animation: fadeIn 0.3s ease-out;
  }

  .animate-slideUp {
    animation: slideUp 0.5s cubic-bezier(0.34, 1.56, 0.64, 1);
  }

  .animate-bounceIn {
    animation: bounceIn 0.6s cubic-bezier(0.68, -0.55, 0.265, 1.55);
  }

  .animate-cardPulse {
    animation: pulse 2s infinite;
  }
`;

export default function InitializeStatePage() {
<<<<<<< HEAD
  const { isConnected, hasAccess, isMounted } = useLeaderAccess();
  const { address } = useAccount();
  const { leadingChannels, channelStatsData } = useUserRolesDynamic();
  const [selectedChannelId, setSelectedChannelId] = useState<number | null>(
    null
  );
=======
  const { address, isConnected } = useAccount();
  const { hasChannels, leadingChannels, channelStatsData, isLoading: isLoadingChannels } = useUserRolesDynamic();
  
  // Debug logging
  useEffect(() => {
    console.log('Initialize State Page Debug:', {
      isConnected,
      hasChannels,
      leadingChannels,
      channelStatsData,
      isLoadingChannels
    });
  }, [isConnected, hasChannels, leadingChannels, channelStatsData, isLoadingChannels]);
  const [isMounted, setIsMounted] = useState(false);
  const [selectedChannelId, setSelectedChannelId] = useState<number | null>(null);
>>>>>>> 9c063c97
  const [showSuccessPopup, setShowSuccessPopup] = useState(false);
  const [sidebarCollapsed, setSidebarCollapsed] = useState(false);
  const [showMobileMenu, setShowMobileMenu] = useState(false);
  const [animateCards, setAnimateCards] = useState(false);
  const [buttonClicked, setButtonClicked] = useState(false);
  const [isGeneratingProof, setIsGeneratingProof] = useState(false);
  const [proofGenerationStatus, setProofGenerationStatus] = useState("");
  const [generatedProof, setGeneratedProof] = useState<any>(null);
  const [browserCompatible, setBrowserCompatible] = useState<boolean | null>(
    null
  );

  // Get selected channel data
  const selectedChannel = selectedChannelId
    ? channelStatsData[selectedChannelId]
      ? { id: selectedChannelId, stats: channelStatsData[selectedChannelId] }
      : null
    : null;

  // Auto-select first channel if available and none selected
  useEffect(() => {
    if (leadingChannels && leadingChannels.length > 0 && !selectedChannelId) {
      // Find first channel in Initialized state (state = 1)
      const initializedChannel = leadingChannels.find((channelId) => {
        const stats = channelStatsData[channelId];
        return stats && stats[2] === 1; // state = 1 (Initialized)
      });
      setSelectedChannelId(initializedChannel || leadingChannels[0]);
    }
  }, [leadingChannels, channelStatsData, selectedChannelId]);

<<<<<<< HEAD
  // Get total number of channels from Core contract
  const { data: totalChannels } = useContractRead({
    address: ROLLUP_BRIDGE_CORE_ADDRESS,
    abi: ROLLUP_BRIDGE_CORE_ABI,
    functionName: "nextChannelId",
    enabled: isMounted && isConnected,
  });
=======
  useEffect(() => {
    setIsMounted(true);
  }, []);
>>>>>>> 9c063c97

  // Get channels that can be initialized (leading channels with state = 1)
  const initializableChannels = leadingChannels
    .map(channelId => {
      const stats = channelStatsData[channelId];
      console.log('Processing channel', channelId, 'stats:', stats, 'state:', stats?.[2]);
      if (!stats || stats[2] !== 1) return null; // Only "Initialized" state channels
      return {
        id: channelId,
        stats,
        targetContract: stats[1] as `0x${string}`, // Single target contract (token)
        state: stats[2],
        participantCount: stats[3]
      };
    })
    .filter(Boolean) as {
      id: number;
      stats: readonly [bigint, `0x${string}`, number, bigint, `0x${string}`];
      targetContract: `0x${string}`;
      state: number;
      participantCount: bigint;
    }[];
  
  console.log('initializableChannels:', initializableChannels);
  console.log('hasChannels:', hasChannels, 'isLoadingChannels:', isLoadingChannels);

  // Auto-select first channel if only one available
  useEffect(() => {
    if (initializableChannels.length === 1 && !selectedChannelId) {
      setSelectedChannelId(initializableChannels[0].id);
    }
  }, [initializableChannels, selectedChannelId]);

  // Get selected channel data - auto-select first if only one channel and none selected yet
  const effectiveSelectedId = selectedChannelId ?? (initializableChannels.length === 1 ? initializableChannels[0].id : null);
  const selectedChannel = effectiveSelectedId !== null ? initializableChannels.find(ch => ch.id === effectiveSelectedId) : null;
  
  console.log('selectedChannelId:', selectedChannelId, 'effectiveSelectedId:', effectiveSelectedId, 'selectedChannel:', selectedChannel);

  // Get public key status for selected channel
  const { data: isPublicKeySet, refetch: refetchPublicKey } = useContractRead({
    address: ROLLUP_BRIDGE_CORE_ADDRESS,
    abi: ROLLUP_BRIDGE_CORE_ABI,
    functionName: "isChannelPublicKeySet",
    args: selectedChannel ? [BigInt(selectedChannel.id)] : undefined,
    enabled: isMounted && isConnected && !!selectedChannel,
  });

  const { data: publicKey } = useContractRead({
    address: ROLLUP_BRIDGE_CORE_ADDRESS,
    abi: ROLLUP_BRIDGE_CORE_ABI,
    functionName: "getChannelPublicKey",
    args: selectedChannel ? [BigInt(selectedChannel.id)] : undefined,
    enabled: isMounted && isConnected && !!selectedChannel,
  });

  // Set public key for testing (dev only)
  const { write: setPublicKey, data: setPublicKeyData } = useContractWrite({
    address: ROLLUP_BRIDGE_CORE_ADDRESS,
    abi: ROLLUP_BRIDGE_CORE_ABI,
    functionName: "setChannelPublicKey",
  });

  const { isLoading: isSettingPublicKey, isSuccess: isPublicKeySetSuccess } =
    useWaitForTransaction({
      hash: setPublicKeyData?.hash,
      enabled: !!setPublicKeyData?.hash,
    });

  // Refetch public key after setting
  useEffect(() => {
    if (isPublicKeySetSuccess) {
      refetchPublicKey();
    }
  }, [isPublicKeySetSuccess, refetchPublicKey]);

  const [publicKeyJustSet, setPublicKeyJustSet] = useState(false);

  // Handle test public key setting
  const handleSetTestPublicKey = () => {
    if (!selectedChannel) return;
    setPublicKey({
      args: [BigInt(selectedChannel.id), BigInt(1), BigInt(2)],
    });
  };

  useEffect(() => {
    if (isPublicKeySetSuccess) {
      setPublicKeyJustSet(true);
      refetchPublicKey();
    }
  }, [isPublicKeySetSuccess, refetchPublicKey]);

  // Initialize channel state transaction - now uses ProofManager
  const { write: initializeChannelState, data: initializeData } =
    useContractWrite({
      address: ROLLUP_BRIDGE_PROOF_MANAGER_ADDRESS,
      abi: ROLLUP_BRIDGE_PROOF_MANAGER_ABI,
      functionName: "initializeChannelState",
    });

  const {
    isLoading: isInitializingTransaction,
    isSuccess: isInitializeSuccess,
  } = useWaitForTransaction({
    hash: initializeData?.hash,
  });

  // Show success popup when transaction is successful and save to Firebase
  useEffect(() => {
    const saveInitializationData = async () => {
      if (isInitializeSuccess && initializeData?.hash && selectedChannel) {
        try {
          // Save initialization data to Firebase
          const initializationData = {
            initializationTxHash: initializeData.hash,
            initializedAt: new Date().toISOString(),
            status: "active", // Channel is now active after initialization
            ...(generatedProof && {
              initialProof: {
                pA: generatedProof.pA?.map(String) || [],
                pB: generatedProof.pB?.map(String) || [],
                pC: generatedProof.pC?.map(String) || [],
                merkleRoot: generatedProof.merkleRoot || "",
              },
            }),
          };

          await updateData(
            `channels/${selectedChannel.id}`,
            initializationData
          );
          console.log("✅ Initialization data saved to Firebase:", {
            channelId: selectedChannel.id,
            txHash: initializeData.hash,
          });
        } catch (error) {
          console.error(
            "❌ Failed to save initialization data to Firebase:",
            error
          );
          // Don't block the success flow - initialization is on-chain, Firebase is secondary
        }
      }
    };

    if (isInitializeSuccess) {
      saveInitializationData();
      setIsGeneratingProof(false);
      setProofGenerationStatus("");
      setShowSuccessPopup(true);
    }
  }, [
    isInitializeSuccess,
    initializeData?.hash,
    selectedChannel,
    generatedProof,
  ]);

  // Animate cards on mount
  useEffect(() => {
<<<<<<< HEAD
    if (isMounted && selectedChannel) {
=======
    if (isMounted && (initializableChannels.length > 0 || selectedChannel)) {
>>>>>>> 9c063c97
      const timer = setTimeout(() => {
        setAnimateCards(true);
      }, 100);
      return () => clearTimeout(timer);
    }
<<<<<<< HEAD
  }, [isMounted, selectedChannel]);
=======
  }, [isMounted, initializableChannels.length, selectedChannel]);
>>>>>>> 9c063c97

  // Check browser compatibility for client-side proof generation
  useEffect(() => {
    if (typeof window !== "undefined") {
      setBrowserCompatible(isClientProofGenerationSupported());
    }
  }, []);

  // Get participants for selected channel from Core contract
  const { data: channelParticipants } = useContractRead({
    address: ROLLUP_BRIDGE_CORE_ADDRESS,
    abi: ROLLUP_BRIDGE_CORE_ABI,
<<<<<<< HEAD
    functionName: "getChannelParticipants",
=======
    functionName: 'getChannelParticipants',
>>>>>>> 9c063c97
    args: selectedChannel ? [BigInt(selectedChannel.id)] : undefined,
    enabled: isMounted && isConnected && !!selectedChannel,
  });

<<<<<<< HEAD
  // Get first non-ETH token from allowed tokens for debug info
  const getFirstToken = () => {
    const allowedTokens = selectedChannel
      ?.stats?.[1] as readonly `0x${string}`[];
    if (!Array.isArray(allowedTokens)) return null;

    return (
      allowedTokens.find(
        (token) =>
          token !== "0x0000000000000000000000000000000000000001" &&
          token !== "0x0000000000000000000000000000000000000000" &&
          isAddress(token)
      ) || null
    );
  };

  const firstToken = getFirstToken();

=======
>>>>>>> 9c063c97
  // Get tree size for the selected channel to determine circuit size
  const { data: channelTreeSize } = useContractRead({
    address: ROLLUP_BRIDGE_CORE_ADDRESS,
    abi: ROLLUP_BRIDGE_CORE_ABI,
<<<<<<< HEAD
    functionName: "getChannelTreeSize",
=======
    functionName: 'getChannelTreeSize',
>>>>>>> 9c063c97
    args: selectedChannel ? [BigInt(selectedChannel.id)] : undefined,
    enabled: isMounted && isConnected && !!selectedChannel,
  });

<<<<<<< HEAD
  // TODO: debugTokenInfo function removed from new contract architecture
  // Using centralized token mapping functions
  const tokenDecimals = firstToken ? getTokenDecimals(firstToken) : 18;
  const tokenSymbol = firstToken ? getTokenSymbol(firstToken) : "TOKEN";
=======
  // Get target contract for the selected channel
  const { data: channelTargetContract } = useContractRead({
    address: ROLLUP_BRIDGE_CORE_ADDRESS,
    abi: ROLLUP_BRIDGE_CORE_ABI,
    functionName: 'getChannelTargetContract',
    args: selectedChannel ? [BigInt(selectedChannel.id)] : undefined,
    enabled: isMounted && isConnected && !!selectedChannel,
  });

  // Get pre-allocated leaves count for the channel
  const { data: preAllocatedCount } = useContractRead({
    address: ROLLUP_BRIDGE_CORE_ADDRESS,
    abi: ROLLUP_BRIDGE_CORE_ABI,
    functionName: 'getChannelPreAllocatedLeavesCount',
    args: selectedChannel ? [BigInt(selectedChannel.id)] : undefined,
    enabled: isMounted && isConnected && !!selectedChannel,
  });

  // Get pre-allocated keys for the target contract
  const { data: preAllocatedKeys } = useContractRead({
    address: ROLLUP_BRIDGE_CORE_ADDRESS,
    abi: ROLLUP_BRIDGE_CORE_ABI,
    functionName: 'getPreAllocatedKeys',
    args: channelTargetContract ? [channelTargetContract] : undefined,
    enabled: isMounted && isConnected && !!channelTargetContract,
  });

  // Check if channel public key is set (required for initialization)
  const { data: isPublicKeySet } = useContractRead({
    address: ROLLUP_BRIDGE_CORE_ADDRESS,
    abi: ROLLUP_BRIDGE_CORE_ABI,
    functionName: 'isChannelPublicKeySet',
    args: selectedChannel ? [BigInt(selectedChannel.id)] : undefined,
    enabled: isMounted && isConnected && !!selectedChannel,
  });
>>>>>>> 9c063c97


  // Get channel state name
  const getChannelStateName = (state: number) => {
    switch (state) {
      case 0:
        return "None";
      case 1:
        return "Initialized";
      case 2:
        return "Open";
      case 3:
        return "Active";
      case 4:
        return "Closing";
      case 5:
        return "Closed";
      default:
        return "Unknown";
    }
  };

  // R_MOD constant from BridgeProofManager contract
  const R_MOD = BigInt('0x73eda753299d7d483339d80809a1d80553bda402fffe5bfeffffffff00000001');

  // Generate Groth16 proof for channel initialization
  const generateGroth16Proof = async () => {
    if (!selectedChannel || !channelParticipants) {
<<<<<<< HEAD
      throw new Error("Missing channel data");
    }

    setProofGenerationStatus("Collecting channel data...");

    // Determine required tree size first from contract or calculate based on channel data
    const participantCount = channelParticipants.length;
    const allowedTokens = selectedChannel.stats[1] as readonly `0x${string}`[];
    const tokenCount = allowedTokens.length;

    // Calculate expected number of entries (participants × tokens)
    const expectedEntries = participantCount * tokenCount;

    // Determine tree size from contract or calculate based on expected entries
=======
      throw new Error('Missing channel data');
    }

    setProofGenerationStatus('Collecting channel data...');
    
    // Determine required tree size from contract
    const participantCount = channelParticipants.length;
    const preAllocCount = preAllocatedCount ? Number(preAllocatedCount) : 0;
    
    // Determine tree size from contract
>>>>>>> 9c063c97
    let treeSize: number;
    if (channelTreeSize) {
      treeSize = Number(channelTreeSize);
    } else {
<<<<<<< HEAD
      // Find the smallest tree size that can accommodate all entries
      const minTreeSize = Math.max(
        16,
        Math.min(128, 2 ** Math.ceil(Math.log2(expectedEntries)))
      );
      treeSize = [16, 32, 64, 128].find((size) => size >= minTreeSize) || 128;
=======
      const totalEntries = participantCount + preAllocCount;
      const minTreeSize = Math.max(16, Math.min(128, 2 ** Math.ceil(Math.log2(totalEntries))));
      treeSize = [16, 32, 64, 128].find(size => size >= minTreeSize) || 128;
>>>>>>> 9c063c97
    }

    // Validate tree size is supported
    if (![16, 32, 64, 128].includes(treeSize)) {
      throw new Error(
        `Unsupported tree size: ${treeSize}. Channel tree size from contract: ${channelTreeSize}`
      );
    }
<<<<<<< HEAD

    setProofGenerationStatus(
      `Collecting data for ${treeSize}-leaf merkle tree (${participantCount} participants × ${tokenCount} tokens)...`
    );

=======
    
    setProofGenerationStatus(`Collecting data for ${treeSize}-leaf merkle tree (${preAllocCount} pre-allocated + ${participantCount} participants)...`);
    
>>>>>>> 9c063c97
    // Collect storage keys (L2 MPT keys) and values (deposits)
    // Following the contract logic: pre-allocated leaves FIRST, then participant data
    const storageKeysL2MPT: string[] = [];
    const storageValues: string[] = [];
<<<<<<< HEAD

    // Build participant-token combinations - collect up to tree size
    for (
      let j = 0;
      j < allowedTokens.length && storageKeysL2MPT.length < treeSize;
      j++
    ) {
      const token = allowedTokens[j];

      setProofGenerationStatus(
        `Fetching L2 MPT keys for token ${j + 1} of ${allowedTokens.length}...`
      );

      let keysResult: any = null;

      // Try bulk API first
      try {
        const keysResponse = await fetch(
          `/api/get-l2-mpt-keys-list?channelId=${selectedChannel.id}&token=${token}`,
          {
            signal: AbortSignal.timeout(10000), // 10 second timeout
          }
        );

        if (keysResponse.ok) {
          keysResult = await keysResponse.json();
        } else {
          throw new Error(`HTTP ${keysResponse.status}`);
        }
      } catch (error) {
        console.warn(
          `Bulk L2 MPT keys failed for token ${token}, falling back to individual calls:`,
          error
        );
      }

      // Process each participant for this token
      for (
        let i = 0;
        i < channelParticipants.length && storageKeysL2MPT.length < treeSize;
        i++
      ) {
        const participant = channelParticipants[i];

        setProofGenerationStatus(
          `Processing participant ${i + 1}, token ${j + 1}...`
        );

        let l2MptKey = "0";
        let deposit = "0";

        try {
          // Get L2 MPT key (from bulk result or individual call)
          if (keysResult?.keyMap) {
            l2MptKey = keysResult.keyMap[participant] || "0";
          } else {
            // Fallback to individual call with timeout
            try {
              const keyResponse = await fetch(
                `/api/get-l2-mpt-key?participant=${participant}&token=${token}&channelId=${selectedChannel.id}`,
                {
                  signal: AbortSignal.timeout(5000),
                }
              );
              if (keyResponse.ok) {
                const keyResult = await keyResponse.json();
                l2MptKey = keyResult.key || "0";
              }
            } catch (keyError) {
              console.error(
                `Individual L2 MPT key fetch failed for ${participant}-${token}:`,
                keyError
              );
              const errorMessage =
                keyError instanceof Error ? keyError.message : "Unknown error";
              throw new Error(
                `Failed to fetch L2 MPT key for participant ${participant} and token ${token}: ${errorMessage}`
              );
            }
          }

          // Get deposit amount with timeout
          try {
            const depositResponse = await fetch(
              `/api/get-participant-deposit?participant=${participant}&token=${token}&channelId=${selectedChannel.id}`,
              {
                signal: AbortSignal.timeout(5000),
              }
            );
            if (depositResponse.ok) {
              const depositResult = await depositResponse.json();
              deposit = depositResult.amount || "0";
            }
          } catch (depositError) {
            console.error(
              `Deposit fetch failed for ${participant}-${token}:`,
              depositError
            );
            const errorMessage =
              depositError instanceof Error
                ? depositError.message
                : "Unknown error";
            throw new Error(
              `Failed to fetch deposit for participant ${participant} and token ${token}: ${errorMessage}`
            );
          }

          storageKeysL2MPT.push(l2MptKey);
          storageValues.push(deposit);
        } catch (error) {
          console.error(
            `Failed to get data for ${participant}-${token}:`,
            error
          );
          throw error; // Propagate the error instead of using mock data
=======
    
    // STEP 1: Add pre-allocated leaves data FIRST (matching contract logic lines 116-130)
    if (preAllocCount > 0 && preAllocatedKeys && channelTargetContract) {
      setProofGenerationStatus(`Fetching ${preAllocCount} pre-allocated leaves...`);
      
      for (let i = 0; i < (preAllocatedKeys as `0x${string}`[]).length; i++) {
        const key = (preAllocatedKeys as `0x${string}`[])[i];
        
        try {
          // Fetch pre-allocated leaf value from contract
          const response = await fetch(`/api/get-pre-allocated-leaf?targetContract=${channelTargetContract}&mptKey=${key}`);
          if (response.ok) {
            const result = await response.json();
            if (result.exists) {
              // Apply modulo R_MOD as the contract does
              const modedKey = (BigInt(key) % R_MOD).toString();
              const modedValue = (BigInt(result.value) % R_MOD).toString();
              
              storageKeysL2MPT.push(modedKey);
              storageValues.push(modedValue);
              
              console.log(`Pre-allocated leaf ${i}: key=${key} -> ${modedKey}, value=${result.value} -> ${modedValue}`);
            }
          }
        } catch (error) {
          console.error(`Failed to fetch pre-allocated leaf for key ${key}:`, error);
          throw new Error(`Failed to fetch pre-allocated leaf for key ${key}`);
        }
      }
    }
    
    // STEP 2: Add participant data AFTER pre-allocated leaves (matching contract logic lines 133-148)
    setProofGenerationStatus(`Processing ${participantCount} participants...`);
    
    for (let i = 0; i < channelParticipants.length && storageKeysL2MPT.length < treeSize; i++) {
      const participant = channelParticipants[i];
      
      setProofGenerationStatus(`Processing participant ${i + 1} of ${participantCount}...`);
      
      let l2MptKey = '0';
      let deposit = '0';
      
      try {
        // Get L2 MPT key
        try {
          const keyResponse = await fetch(`/api/get-l2-mpt-key?participant=${participant}&channelId=${selectedChannel.id}`, {
            signal: AbortSignal.timeout(5000)
          });
          if (keyResponse.ok) {
            const keyResult = await keyResponse.json();
            l2MptKey = keyResult.key || '0';
          }
        } catch (keyError) {
          console.error(`L2 MPT key fetch failed for ${participant}:`, keyError);
          const errorMessage = keyError instanceof Error ? keyError.message : 'Unknown error';
          throw new Error(`Failed to fetch L2 MPT key for participant ${participant}: ${errorMessage}`);
        }
        
        // Get deposit amount
        try {
          const depositResponse = await fetch(`/api/get-participant-deposit?participant=${participant}&channelId=${selectedChannel.id}`, {
            signal: AbortSignal.timeout(5000)
          });
          if (depositResponse.ok) {
            const depositResult = await depositResponse.json();
            deposit = depositResult.amount || '0';
          }
        } catch (depositError) {
          console.error(`Deposit fetch failed for ${participant}:`, depositError);
          const errorMessage = depositError instanceof Error ? depositError.message : 'Unknown error';
          throw new Error(`Failed to fetch deposit for participant ${participant}: ${errorMessage}`);
>>>>>>> 9c063c97
        }
        
        // Apply modulo R_MOD as the contract does (lines 143-144)
        const modedL2MptKey = l2MptKey !== '0' ? (BigInt(l2MptKey) % R_MOD).toString() : '0';
        const modedBalance = deposit !== '0' ? (BigInt(deposit) % R_MOD).toString() : '0';
        
        storageKeysL2MPT.push(modedL2MptKey);
        storageValues.push(modedBalance);
        
        console.log(`Participant ${i}: key=${l2MptKey} -> ${modedL2MptKey}, balance=${deposit} -> ${modedBalance}`);
      } catch (error) {
        console.error(`Failed to get data for ${participant}:`, error);
        throw error;
      }
    }
<<<<<<< HEAD

    // Tree size was determined earlier in the function

    // Pad arrays to exactly treeSize elements (circuit requirement)
=======
    
    // STEP 3: Fill remaining entries with zeros (matching contract logic lines 151-155)
>>>>>>> 9c063c97
    while (storageKeysL2MPT.length < treeSize) {
      storageKeysL2MPT.push("0");
      storageValues.push("0");
    }
<<<<<<< HEAD

    setProofGenerationStatus("Preparing circuit input...");

    console.log("🔍 PROOF GENERATION DEBUG:");
    console.log("  Channel ID:", selectedChannel.id);
    console.log("  Channel Tree Size:", channelTreeSize);
    console.log("  Requested Tree Size:", treeSize);
    console.log("  Storage Keys Length:", storageKeysL2MPT.length);
    console.log("  Storage Values Length:", storageValues.length);
    console.log("  First 5 Storage Keys:", storageKeysL2MPT.slice(0, 5));
    console.log("  First 5 Storage Values:", storageValues.slice(0, 5));

    // CRITICAL WARNING: Check for tree size mismatch
    if (treeSize > 16) {
      console.error("🚨 CRITICAL ISSUE: Tree size mismatch detected!");
      console.error("  Channel expects:", treeSize, "leaves");
      console.error("  We can only generate: 16 leaves");
      console.error(
        '  This will likely cause "Invalid Groth16 proof" error in contract'
      );
      console.error(
        "  Contract verifier was compiled for",
        treeSize,
        "leaves, but we're providing 16-leaf proof"
      );
    }

=======
    
    setProofGenerationStatus('Preparing circuit input...');
    
    console.log('🔍 PROOF GENERATION DEBUG:');
    console.log('  Channel ID:', selectedChannel.id);
    console.log('  Channel Tree Size:', channelTreeSize);
    console.log('  Pre-allocated Count:', preAllocCount);
    console.log('  Participant Count:', participantCount);
    console.log('  Total Entries:', storageKeysL2MPT.length);
    console.log('  Requested Tree Size:', treeSize);
    console.log('  First 5 Storage Keys:', storageKeysL2MPT.slice(0, 5));
    console.log('  First 5 Storage Values:', storageValues.slice(0, 5));
    
>>>>>>> 9c063c97
    const circuitInput = {
      storage_keys_L2MPT: storageKeysL2MPT,
      storage_values: storageValues,
      treeSize: treeSize,
    };

    console.log("  Circuit Input:", {
      keysLength: circuitInput.storage_keys_L2MPT.length,
      valuesLength: circuitInput.storage_values.length,
      treeSize: circuitInput.treeSize,
    });

    // Check if client-side proof generation is supported
    if (!isClientProofGenerationSupported()) {
      throw new Error(
        "Client-side proof generation is not supported in this browser. Please try a modern browser with WebAssembly support."
      );
    }

    const memoryReq = getMemoryRequirement(treeSize);
    const needsDownload = requiresExternalDownload(treeSize);
    const downloadInfo = needsDownload
      ? ` + ${getDownloadSize(treeSize)} download`
      : "";
    setProofGenerationStatus(
      `Generating Groth16 proof for ${treeSize}-leaf tree (${memoryReq}${downloadInfo}, this may take a few minutes)...`
    );

    // Generate proof client-side using snarkjs
    const result = await generateClientSideProof(circuitInput, (status) => {
      setProofGenerationStatus(status);
    });

    console.log("🔍 PROOF RESULT DEBUG:");
    console.log("  Generated Proof:", result.proof);
    console.log("  Public Signals:", result.publicSignals);
    console.log("  Merkle Root:", result.proof.merkleRoot);

    setProofGenerationStatus("Proof generated successfully!");

    return result.proof;
  };

  const handleInitializeState = async () => {
    if (!selectedChannel) return;
<<<<<<< HEAD

=======
    
>>>>>>> 9c063c97
    setButtonClicked(true);
    setIsGeneratingProof(true);

    try {
      // First generate the Groth16 proof
      console.log("🔍 STARTING PROOF GENERATION FOR CONTRACT SUBMISSION");
      const proof = await generateGroth16Proof();
      setGeneratedProof(proof);
<<<<<<< HEAD

      console.log("🔍 CONTRACT SUBMISSION DEBUG:");
      console.log("  Channel ID:", selectedChannel.id);
      console.log("  Channel Tree Size:", channelTreeSize);
      console.log("  Generated Proof:", proof);
      console.log("  Proof Structure:", {
=======
      
      console.log('🔍 CONTRACT SUBMISSION DEBUG:');
      console.log('  Channel ID:', selectedChannel.id);
      console.log('  Channel Tree Size:', channelTreeSize);
      console.log('  Generated Proof:', proof);
      console.log('  Proof Structure:', {
>>>>>>> 9c063c97
        pA: proof.pA,
        pB: proof.pB,
        pC: proof.pC,
        merkleRoot: proof.merkleRoot,
      });

      setProofGenerationStatus("Submitting to blockchain...");

      // Then submit to contract with proof
<<<<<<< HEAD
      console.log("🔍 CALLING CONTRACT: initializeChannelState");
      console.log("  Args:", [BigInt(selectedChannel.id), proof]);

      initializeChannelState({
        args: [BigInt(selectedChannel.id), proof],
=======
      console.log('🔍 CALLING CONTRACT: initializeChannelState');
      console.log('  Args:', [BigInt(selectedChannel.id), proof]);
      
      initializeChannelState({
        args: [BigInt(selectedChannel.id), proof]
>>>>>>> 9c063c97
      });
    } catch (error) {
      console.error("Error during initialization:", error);
      const errorMessage =
        error instanceof Error ? error.message : "Unknown error";
      setProofGenerationStatus(`Error: ${errorMessage}`);
      setIsGeneratingProof(false);

      // Show error for a few seconds then clear
      setTimeout(() => {
        setProofGenerationStatus("");
      }, 5000);
    }

    // Reset button animation
    setTimeout(() => {
      setButtonClicked(false);
    }, 300);
  };

<<<<<<< HEAD
  const isETH = !firstToken; // If no non-ETH token found, assume ETH channel
  const displayDecimals = isETH ? 18 : tokenDecimals;
  const displaySymbol = isETH
    ? "ETH"
    : typeof tokenSymbol === "string"
    ? tokenSymbol
    : "TOKEN";
=======
>>>>>>> 9c063c97

  if (!isMounted) {
    return (
      <div className="min-h-screen bg-[#0a1930] flex items-center justify-center">
        <div className="text-center">
          <div className="w-12 h-12 border-4 border-[#4fc3f7] border-t-transparent rounded-full animate-spin mx-auto mb-4"></div>
          <p className="text-white">Loading...</p>
        </div>
      </div>
    );
  }

  return (
    <div className="min-h-screen space-background">
      {/* Inject custom animations */}
      <style dangerouslySetInnerHTML={{ __html: animations }} />

      <ClientOnly>
        <Sidebar isConnected={isConnected} onCollapse={setSidebarCollapsed} />
      </ClientOnly>

      {/* Mobile Navigation Menu */}
      <MobileNavigation
        showMobileMenu={showMobileMenu}
        setShowMobileMenu={setShowMobileMenu}
      />

      <div className="ml-0 lg:ml-72 transition-all duration-300 min-h-screen space-background flex flex-col">
        <main className="px-4 py-8 lg:px-8 flex-1">
          <div className="max-w-5xl mx-auto">
          {/* Page Header */}
          <div className="mb-8">
            <div className="flex items-center gap-3 mb-2">
              <div className="h-10 w-10 bg-[#4fc3f7] flex items-center justify-center shadow-lg shadow-[#4fc3f7]/30">
                <Settings className="w-6 h-6 text-white" />
              </div>
              <h1 className="text-3xl font-bold text-white">
                Initialize Channel State
              </h1>
            </div>
            <p className="text-gray-300 ml-13">
              Initialize your channel state to begin operations
            </p>
          </div>

          {!isConnected ? (
            <div className="bg-gradient-to-b from-[#1a2347] to-[#0a1930] border border-[#4fc3f7] p-8 text-center shadow-lg shadow-[#4fc3f7]/20">
              <div className="h-16 w-16 bg-[#4fc3f7]/10 border border-[#4fc3f7]/30 flex items-center justify-center mx-auto mb-4">
                <Link className="w-8 h-8 text-[#4fc3f7]" />
              </div>
              <h3 className="text-xl font-semibold text-white mb-2">
                Connect Your Wallet
              </h3>
              <p className="text-gray-300">
                Please connect your wallet to initialize channel state
              </p>
            </div>
          ) : isLoadingChannels ? (
            <div className="bg-gradient-to-b from-[#1a2347] to-[#0a1930] border border-[#4fc3f7] p-8 text-center shadow-lg shadow-[#4fc3f7]/20">
              <div className="h-16 w-16 bg-[#4fc3f7]/10 border border-[#4fc3f7]/30 flex items-center justify-center mx-auto mb-4">
                <Settings className="w-8 h-8 text-[#4fc3f7] animate-spin" />
              </div>
              <h3 className="text-xl font-semibold text-white mb-2">Loading Channels...</h3>
              <p className="text-gray-300">
                Fetching your channel data from the blockchain
              </p>
            </div>
          ) : !hasChannels ? (
            <div className="bg-gradient-to-b from-[#1a2347] to-[#0a1930] border border-[#4fc3f7] p-8 text-center shadow-lg shadow-[#4fc3f7]/20">
              <div className="h-16 w-16 bg-red-500/10 border border-red-500/30 flex items-center justify-center mx-auto mb-4">
                <ShieldOff className="w-8 h-8 text-red-400" />
              </div>
              <h3 className="text-xl font-semibold text-white mb-2">
                Access Denied
              </h3>
              <p className="text-gray-300 mb-4">
                This page is only accessible to channel leaders
              </p>
              <p className="text-sm text-gray-400">
                You need to be a channel leader to initialize channel state
              </p>
            </div>
<<<<<<< HEAD
          ) : !leadingChannels || leadingChannels.length === 0 ? (
=======
          ) : initializableChannels.length === 0 ? (
>>>>>>> 9c063c97
            <div className="bg-gradient-to-b from-[#1a2347] to-[#0a1930] border border-[#4fc3f7] p-8 text-center shadow-lg shadow-[#4fc3f7]/20">
              <div className="h-16 w-16 bg-[#4fc3f7]/10 border border-[#4fc3f7]/30 flex items-center justify-center mx-auto mb-4">
                <Settings className="w-8 h-8 text-[#4fc3f7]" />
              </div>
              <h3 className="text-xl font-semibold text-white mb-2">
                No Channel to Initialize
              </h3>
              <p className="text-gray-300 mb-4">
<<<<<<< HEAD
                You don't have any channels as a leader
              </p>
              <p className="text-sm text-gray-400">
                Create a new channel or wait for participants to deposit tokens
                in your existing channel
=======
                You don't have any channels in "Initialized" state that can be opened
              </p>
              <p className="text-sm text-gray-400">
                Create a new channel or wait for participants to deposit tokens in your existing channels
>>>>>>> 9c063c97
              </p>
            </div>
          ) : (
            <div className="space-y-4 sm:space-y-6">
              {/* Channel Selection */}
<<<<<<< HEAD
              {leadingChannels.length > 1 && (
                <div
                  className={`bg-gradient-to-b from-[#1a2347] to-[#0a1930] border border-[#4fc3f7] p-4 sm:p-6 shadow-lg shadow-[#4fc3f7]/20 transform transition-all duration-700 ${
                    animateCards
                      ? "translate-y-0 opacity-100"
                      : "translate-y-8 opacity-0"
                  }`}
                >
=======
              {initializableChannels.length > 1 && (
                <div className={`bg-gradient-to-b from-[#1a2347] to-[#0a1930] border border-[#4fc3f7] p-4 sm:p-6 shadow-lg shadow-[#4fc3f7]/20 transform transition-all duration-700 ${
                  animateCards ? 'translate-y-0 opacity-100' : 'translate-y-8 opacity-0'
                }`}>
>>>>>>> 9c063c97
                  <h3 className="text-base sm:text-lg font-semibold text-white mb-3 sm:mb-4 flex items-center gap-2">
                    <Settings className="w-5 h-5 text-[#4fc3f7]" />
                    Select Channel to Initialize
                  </h3>
<<<<<<< HEAD
                  <div className="grid gap-3">
                    {leadingChannels.map((channelId) => {
                      const stats = channelStatsData[channelId];
                      if (!stats) return null;
                      const isSelected = selectedChannelId === channelId;
                      const state = stats[2];
                      const stateName = getChannelStateName(state);

                      return (
                        <div
                          key={channelId}
                          onClick={() => setSelectedChannelId(channelId)}
                          className={`border p-4 cursor-pointer transition-all duration-300 ${
                            isSelected
                              ? "border-[#4fc3f7] bg-[#4fc3f7]/10"
                              : "border-[#4fc3f7]/30 bg-[#0a1930]/50 hover:border-[#4fc3f7]"
                          }`}
                        >
                          <div className="flex items-center justify-between">
                            <div className="flex items-center gap-3">
                              <div className="h-10 w-10 bg-[#4fc3f7]/20 border border-[#4fc3f7]/50 flex items-center justify-center">
                                <span className="text-[#4fc3f7] font-semibold">
                                  #{channelId}
                                </span>
                              </div>
                              <div>
                                <h4 className="text-lg font-semibold text-white">
                                  Channel {channelId}
                                </h4>
                                <p className="text-sm text-gray-400">
                                  State: {stateName} •{" "}
                                  {(stats[1] as any[])?.length || 0} tokens
                                </p>
                              </div>
                            </div>
                            {isSelected && (
                              <CheckCircle2 className="w-6 h-6 text-[#4fc3f7]" />
                            )}
                          </div>
                        </div>
                      );
                    })}
=======
                  <p className="text-sm text-gray-300 mb-4">
                    You have {initializableChannels.length} channels ready for initialization. Select one to proceed:
                  </p>
                  <div className="grid gap-3">
                    {initializableChannels.map((channel) => (
                      <div
                        key={channel.id}
                        onClick={() => setSelectedChannelId(channel.id)}
                        className={`border p-4 cursor-pointer transition-all duration-300 ${
                          selectedChannelId === channel.id
                            ? 'border-[#4fc3f7] bg-[#4fc3f7]/10'
                            : 'border-[#4fc3f7]/30 bg-[#0a1930]/50 hover:border-[#4fc3f7]'
                        }`}
                      >
                        <div className="flex items-center justify-between">
                          <div className="flex items-center gap-3">
                            <div className="h-10 w-10 bg-[#4fc3f7]/20 border border-[#4fc3f7]/50 flex items-center justify-center">
                              <span className="text-[#4fc3f7] font-semibold">#{channel.id}</span>
                            </div>
                            <div>
                              <h4 className="text-lg font-semibold text-white">Channel {channel.id}</h4>
                              <p className="text-sm text-gray-400">
                                {Number(channel.participantCount)} participants
                              </p>
                            </div>
                          </div>
                          <div className="flex items-center gap-2">
                            {selectedChannelId === channel.id && (
                              <CheckCircle2 className="w-6 h-6 text-[#4fc3f7]" />
                            )}
                            <ChevronRight className="w-5 h-5 text-gray-400" />
                          </div>
                        </div>
                      </div>
                    ))}
>>>>>>> 9c063c97
                  </div>
                </div>
              )}

<<<<<<< HEAD
              {/* Channel Info */}
              {selectedChannel && (
                <div
                  className={`bg-gradient-to-b from-[#1a2347] to-[#0a1930] border border-[#4fc3f7] p-4 sm:p-6 shadow-lg shadow-[#4fc3f7]/20 transform transition-all duration-700 ${
                    animateCards
                      ? "translate-y-0 opacity-100"
                      : "translate-y-8 opacity-0"
                  }`}
                >
=======
              {/* Selected Channel Info */}
              {selectedChannel && (
                <div className={`bg-gradient-to-b from-[#1a2347] to-[#0a1930] border border-[#4fc3f7] p-4 sm:p-6 shadow-lg shadow-[#4fc3f7]/20 transform transition-all duration-700 ${
                  animateCards ? 'translate-y-0 opacity-100' : 'translate-y-8 opacity-0'
                }`}>
>>>>>>> 9c063c97
                  <h3 className="text-base sm:text-lg font-semibold text-white mb-3 sm:mb-4 flex items-center gap-2">
                    <Settings className="w-5 h-5 text-[#4fc3f7]" />
                    Channel {selectedChannel.id} - Ready to Initialize
                  </h3>
                  <div className="grid grid-cols-1 sm:grid-cols-3 gap-3 sm:gap-4">
                    <div className="text-center p-3 sm:p-4 bg-[#0a1930]/50 border border-[#4fc3f7]/30">
<<<<<<< HEAD
                      <div className="text-xs sm:text-sm text-gray-400">
                        Channel ID
                      </div>
                      <div className="text-lg sm:text-xl font-bold text-white">
                        {selectedChannel.id}
                      </div>
                    </div>
                    <div className="text-center p-3 sm:p-4 bg-[#0a1930]/50 border border-[#4fc3f7]/30">
                      <div className="text-xs sm:text-sm text-gray-400">
                        Current State
                      </div>
                      <div className="text-lg sm:text-xl font-bold text-[#4fc3f7]">
                        {getChannelStateName(selectedChannel.stats[2])}
                      </div>
                    </div>
                    <div className="text-center p-3 sm:p-4 bg-[#0a1930]/50 border border-[#4fc3f7]/30">
                      <div className="text-xs sm:text-sm text-gray-400">
                        Participants
                      </div>
                      <div className="text-lg sm:text-xl font-bold text-green-400">
                        {channelParticipants?.length || "0"}
                      </div>
=======
                      <div className="text-xs sm:text-sm text-gray-400">Channel ID</div>
                      <div className="text-lg sm:text-xl font-bold text-white">{selectedChannel.id}</div>
                    </div>
                    <div className="text-center p-3 sm:p-4 bg-[#0a1930]/50 border border-[#4fc3f7]/30">
                      <div className="text-xs sm:text-sm text-gray-400">Current State</div>
                      <div className="text-lg sm:text-xl font-bold text-[#4fc3f7]">{getChannelStateName(selectedChannel.stats[2])}</div>
                    </div>
                    <div className="text-center p-3 sm:p-4 bg-[#0a1930]/50 border border-[#4fc3f7]/30">
                      <div className="text-xs sm:text-sm text-gray-400">Participants</div>
                      <div className="text-lg sm:text-xl font-bold text-green-400">{channelParticipants?.length || '0'}</div>
>>>>>>> 9c063c97
                    </div>
                  </div>
                </div>
              )}

              {/* Participant Info Display */}
<<<<<<< HEAD
              {channelParticipants && (
                <div
                  className={`bg-gradient-to-b from-[#1a2347] to-[#0a1930] border border-[#4fc3f7] p-4 sm:p-6 shadow-lg shadow-[#4fc3f7]/20 transform transition-all duration-700 delay-150 ${
                    animateCards
                      ? "translate-y-0 opacity-100"
                      : "translate-y-8 opacity-0"
                  }`}
                >
                  <h3 className="text-base sm:text-lg font-semibold text-white mb-3 sm:mb-4 flex items-center gap-2">
                    <Users className="w-5 h-5 text-[#4fc3f7]" />
                    <span className="hidden sm:inline">
                      Channel {selectedChannel?.id} -{" "}
                    </span>
                    Participants
=======
              {selectedChannel && channelParticipants && (
                <div className={`bg-gradient-to-b from-[#1a2347] to-[#0a1930] border border-[#4fc3f7] p-4 sm:p-6 shadow-lg shadow-[#4fc3f7]/20 transform transition-all duration-700 delay-150 ${
                  animateCards ? 'translate-y-0 opacity-100' : 'translate-y-8 opacity-0'
                }`}>
                  <h3 className="text-base sm:text-lg font-semibold text-white mb-3 sm:mb-4 flex items-center gap-2">
                    <Users className="w-5 h-5 text-[#4fc3f7]" />
                    <span className="hidden sm:inline">Channel {selectedChannel.id} - </span>Participants
>>>>>>> 9c063c97
                  </h3>

                  <div className="space-y-2 sm:space-y-3">
                    {channelParticipants.map(
                      (participant: string, index: number) => {
                        return (
                          <div
                            key={participant}
                            className={`p-3 sm:p-4 bg-[#0a1930]/50 border border-[#4fc3f7]/30 transform transition-all duration-500 hover:border-[#4fc3f7] hover:shadow-lg hover:shadow-[#4fc3f7]/20 ${
                              animateCards
                                ? "translate-x-0 opacity-100"
                                : "translate-x-4 opacity-0"
                            }`}
                            style={{
                              transitionDelay: `${300 + index * 100}ms`,
                            }}
                          >
                            <div className="flex items-center gap-2 sm:gap-3">
                              <div className="h-8 w-8 sm:h-10 sm:w-10 bg-[#4fc3f7] flex items-center justify-center flex-shrink-0">
                                <span className="text-white font-semibold text-xs sm:text-sm">
                                  {index + 1}
                                </span>
                              </div>
                              <div className="flex-1">
                                <div className="flex items-center gap-2">
                                  <span className="text-sm text-gray-400">
                                    Participant {index + 1}:
                                  </span>
                                </div>
                                <div className="font-mono text-xs sm:text-sm text-white bg-[#0a1930] px-2 sm:px-3 py-1 border border-[#4fc3f7]/30 mt-1 break-all">
                                  {participant}
                                </div>
                              </div>
                            </div>
                          </div>
                        );
                      }
                    )}
                  </div>

                  {/* Summary */}
                  <div className="mt-4 sm:mt-6 p-3 sm:p-4 bg-[#4fc3f7]/10 border border-[#4fc3f7]/50">
                    <div className="text-center">
                      <div className="font-medium text-white text-sm sm:text-base">
                        Channel Participants
                      </div>
                      <div className="text-lg sm:text-xl font-bold text-[#4fc3f7] mt-1">
                        {channelParticipants.length} Ready
                      </div>
                      <div className="text-xs sm:text-sm text-gray-300 mt-1">
                        Proof will be generated from participant deposits and L2
                        MPT keys
                      </div>
                    </div>
                  </div>
                </div>
              )}

<<<<<<< HEAD
              {/* Public Key Status Section */}
              <div
                className={`bg-gradient-to-b from-[#1a2347] to-[#0a1930] border border-[#4fc3f7] p-4 sm:p-6 shadow-lg shadow-[#4fc3f7]/20 transform transition-all duration-700 delay-250 ${
                  animateCards
                    ? "translate-y-0 opacity-100"
                    : "translate-y-8 opacity-0"
                }`}
              >
                <h3 className="text-base sm:text-lg font-semibold text-white mb-3 sm:mb-4 flex items-center gap-2">
                  <Settings className="w-5 h-5 text-[#4fc3f7]" />
                  Channel Public Key Status
                </h3>

                <div className="space-y-3">
                  <div className="flex items-center gap-2">
                    <span className="text-sm text-gray-300">Status:</span>
                    {isPublicKeySet || publicKeyJustSet ? (
                      <span className="px-2 py-1 bg-green-500/20 border border-green-500/50 text-green-400 text-xs rounded">
                        Set
                      </span>
                    ) : (
                      <span className="px-2 py-1 bg-red-500/20 border border-red-500/50 text-red-400 text-xs rounded">
                        Not Set
                      </span>
                    )}
                  </div>

                  <div className="grid grid-cols-1 gap-2 text-sm">
                    <div className="flex items-center gap-2">
                      <span className="text-gray-400 w-12">pkx:</span>
                      <span className="font-mono text-gray-300 text-xs break-all">
                        {isPublicKeySet && publicKey
                          ? String(publicKey[0])
                          : publicKeyJustSet
                          ? "1"
                          : "0x"}
                      </span>
                    </div>
                    <div className="flex items-center gap-2">
                      <span className="text-gray-400 w-12">pky:</span>
                      <span className="font-mono text-gray-300 text-xs break-all">
                        {isPublicKeySet && publicKey
                          ? String(publicKey[1])
                          : publicKeyJustSet
                          ? "2"
                          : "0x"}
                      </span>
                    </div>
                  </div>

                  {!isPublicKeySet && !publicKeyJustSet && (
                    <div className="mt-3 p-3 bg-yellow-500/10 border border-yellow-500/50 rounded">
                      <div className="flex items-start gap-2">
                        <XCircle className="h-4 w-4 text-yellow-400 mt-0.5 flex-shrink-0" />
                        <div className="text-xs text-yellow-300">
                          <p className="font-medium mb-1">
                            Public Key Required
                          </p>
                          <p>
                            The channel public key must be set before
                            initializing the channel state.
                          </p>
=======
              {/* Submit State & Open Channel Button */}
              {selectedChannel && (
                <div className={`bg-gradient-to-b from-[#1a2347] to-[#0a1930] border border-[#4fc3f7] p-4 sm:p-6 shadow-lg shadow-[#4fc3f7]/20 transform transition-all duration-700 delay-300 ${
                  animateCards ? 'translate-y-0 opacity-100 scale-100' : 'translate-y-8 opacity-0 scale-95'
                }`}>
                  <div className="text-center">
                    <h3 className="text-base sm:text-lg font-semibold text-white mb-2">Ready to Initialize</h3>
                    <p className="text-sm sm:text-base text-gray-300 mb-4 sm:mb-6">
                      This action will generate a Groth16 proof of the channel's initial state and submit it to open the channel
                    </p>
                    
                    {/* Proof Generation Status */}
                    {(isGeneratingProof || proofGenerationStatus) && (
                      <div className="mb-4 p-3 bg-[#4fc3f7]/10 border border-[#4fc3f7]/50 text-center">
                        <div className="flex items-center gap-3 justify-center mb-2">
                          <Calculator className={`w-5 h-5 text-[#4fc3f7] ${isGeneratingProof ? 'animate-pulse' : ''}`} />
                          <span className="text-[#4fc3f7] font-medium">
                            {isGeneratingProof ? 'Generating Proof' : 'Proof Status'}
                          </span>
>>>>>>> 9c063c97
                        </div>
                      </div>
                    </div>
                  )}

                  {!isPublicKeySet && !publicKeyJustSet && (
                    <button
                      onClick={handleSetTestPublicKey}
                      disabled={isSettingPublicKey || !selectedChannel}
                      className="w-full px-4 py-2 bg-yellow-600 hover:bg-yellow-700 disabled:opacity-50 disabled:cursor-not-allowed text-white text-sm font-medium transition-colors"
                    >
                      {isSettingPublicKey
                        ? "Setting Public Key..."
                        : "Set Test Public Key (Dev Only)"}
                    </button>
                  )}

                  {isSettingPublicKey && (
                    <div className="text-xs text-gray-400 text-center">
                      Transaction pending...
                    </div>
                  )}
                </div>
              </div>

<<<<<<< HEAD
              {/* Submit State & Open Channel Button */}
              <div
                className={`bg-gradient-to-b from-[#1a2347] to-[#0a1930] border border-[#4fc3f7] p-4 sm:p-6 shadow-lg shadow-[#4fc3f7]/20 transform transition-all duration-700 delay-300 ${
                  animateCards
                    ? "translate-y-0 opacity-100 scale-100"
                    : "translate-y-8 opacity-0 scale-95"
                }`}
              >
                <div className="text-center">
                  <h3 className="text-base sm:text-lg font-semibold text-white mb-2">
                    Ready to Initialize
                  </h3>
                  <p className="text-sm sm:text-base text-gray-300 mb-4 sm:mb-6">
                    This action will generate a Groth16 proof of the channel's
                    initial state and submit it to open the channel
                  </p>

                  {/* Proof Generation Status */}
                  {(isGeneratingProof || proofGenerationStatus) && (
                    <div className="mb-4 p-3 bg-[#4fc3f7]/10 border border-[#4fc3f7]/50 text-center">
                      <div className="flex items-center gap-3 justify-center mb-2">
                        <Calculator
                          className={`w-5 h-5 text-[#4fc3f7] ${
                            isGeneratingProof ? "animate-pulse" : ""
                          }`}
                        />
                        <span className="text-[#4fc3f7] font-medium">
                          {isGeneratingProof
                            ? "Generating Proof"
                            : "Proof Status"}
                        </span>
                      </div>
                      <p className="text-sm text-gray-300">
                        {proofGenerationStatus}
                      </p>
                      {isGeneratingProof && (
                        <div className="w-full bg-[#0a1930] rounded-full h-2 mt-2">
                          <div
                            className="bg-[#4fc3f7] h-2 rounded-full animate-pulse"
                            style={{ width: "60%" }}
                          ></div>
=======
                    {/* Public Key Warning */}
                    {selectedChannel && isPublicKeySet === false && (
                      <div className="mb-4 p-3 bg-yellow-500/20 border border-yellow-400/50 rounded-lg">
                        <div className="flex items-center gap-2 text-yellow-400 text-sm">
                          <XCircle className="w-4 h-4" />
                          <span className="font-medium">Public Key Required</span>
                        </div>
                        <p className="text-yellow-300 text-xs mt-1">
                          The channel leader must set the public key before initialization. 
                          Please complete the DKG ceremony and set the channel public key first.
                        </p>
                      </div>
                    )}

                    {/* Browser Compatibility Warning */}
                    {browserCompatible === false && (
                      <div className="mb-4 p-3 bg-red-500/20 border border-red-400/50 rounded-lg">
                        <div className="flex items-center gap-2 text-red-400 text-sm">
                          <XCircle className="w-4 h-4" />
                          <span className="font-medium">Browser Not Compatible</span>
>>>>>>> 9c063c97
                        </div>
                      )}
                    </div>
                  )}

                  {/* Browser Compatibility Warning */}
                  {browserCompatible === false && (
                    <div className="mb-4 p-3 bg-red-500/20 border border-red-400/50 rounded-lg">
                      <div className="flex items-center gap-2 text-red-400 text-sm">
                        <XCircle className="w-4 h-4" />
                        <span className="font-medium">
                          Browser Not Compatible
                        </span>
                      </div>
                      <p className="text-red-300 text-xs mt-1">
                        Your browser doesn't support WebAssembly or required
                        APIs for client-side proof generation. Please use a
                        modern browser like Chrome, Firefox, Safari, or Edge.
                      </p>
                    </div>
                  )}

                  {/* Memory Warning for Large Tree Sizes */}
                  {browserCompatible === true &&
                    channelTreeSize &&
                    Number(channelTreeSize) >= 64 && (
                      <div className="mb-4 p-3 bg-yellow-500/20 border border-yellow-400/50 rounded-lg">
                        <div className="flex items-center gap-2 text-yellow-400 text-sm">
                          <Settings className="w-4 h-4" />
                          <span className="font-medium">High Memory Usage</span>
                        </div>
                        <p className="text-yellow-300 text-xs mt-1">
                          {Number(channelTreeSize)}-leaf proof generation
                          requires{" "}
                          {getMemoryRequirement(Number(channelTreeSize))}. Make
                          sure to close other tabs and applications before
                          proceeding.
                        </p>
                      </div>
                    )}
<<<<<<< HEAD

                  <button
                    onClick={handleInitializeState}
                    disabled={
                      isInitializingTransaction ||
                      isGeneratingProof ||
                      !selectedChannel ||
                      selectedChannel.stats[2] !== 1 ||
                      browserCompatible === false ||
                      (!isPublicKeySet && !publicKeyJustSet)
                    }
                    className={`px-6 sm:px-8 py-3 sm:py-4 font-semibold text-white text-base sm:text-lg transition-all duration-300 transform ${
                      buttonClicked ? "scale-95" : "hover:scale-105"
                    } ${
                      isInitializingTransaction ||
                      isGeneratingProof ||
                      !selectedChannel ||
                      selectedChannel.stats[2] !== 1 ||
                      browserCompatible === false ||
                      (!isPublicKeySet && !publicKeyJustSet)
                        ? "bg-gray-600 cursor-not-allowed"
                        : "bg-[#4fc3f7] hover:bg-[#029bee] shadow-lg shadow-[#4fc3f7]/30 hover:shadow-xl hover:shadow-[#4fc3f7]/40"
                    } ${
                      isInitializingTransaction || isGeneratingProof
                        ? "animate-pulse"
                        : ""
                    }`}
                  >
                    {isGeneratingProof ? (
                      <div className="flex items-center gap-3 justify-center">
                        <Calculator className="w-5 h-5 animate-pulse" />
                        Generating Proof...
                      </div>
                    ) : isInitializingTransaction ? (
                      <div className="flex items-center gap-3 justify-center">
                        <div className="w-5 h-5 border-2 border-white border-t-transparent rounded-full animate-spin"></div>
                        Submitting to Blockchain...
                      </div>
                    ) : !isPublicKeySet && !publicKeyJustSet ? (
                      <div className="flex items-center gap-3 justify-center">
                        <XCircle className="w-5 h-5" />
                        Public Key Required
                      </div>
                    ) : !selectedChannel || selectedChannel.stats[2] !== 1 ? (
                      <div className="flex items-center gap-3 justify-center">
                        {selectedChannel && selectedChannel.stats[2] >= 2 ? (
                          <CheckCircle2 className="w-5 h-5" />
                        ) : (
                          <XCircle className="w-5 h-5" />
                        )}
                        {selectedChannel && selectedChannel.stats[2] >= 2
                          ? `Channel Already Initialized (State: ${getChannelStateName(
                              selectedChannel.stats[2]
                            )})`
                          : `Channel Not Ready (State: ${
                              selectedChannel
                                ? getChannelStateName(selectedChannel.stats[2])
                                : "N/A"
                            })`}
                      </div>
                    ) : (
                      <div className="flex items-center gap-3 justify-center">
                        <Settings className="w-5 h-5" />
                        Generate Proof & Initialize Channel
                      </div>
                    )}
                  </button>

                  {/* Tree Size and Verifier Info */}
                  <div className="mt-4 p-3 bg-[#4fc3f7]/10 border border-[#4fc3f7]/50 text-center">
                    <div className="text-sm text-gray-300 mb-2">
                      Proof Generation Details:
                    </div>
                    <div className="grid grid-cols-2 gap-2 text-xs">
                      <div>
                        <span className="text-gray-400">Tree Size:</span>
                        <div className="text-[#4fc3f7] font-medium">
                          {channelTreeSize
                            ? Number(channelTreeSize)
                            : "Auto-detect"}{" "}
                          leaves
                        </div>
                      </div>
                      <div>
                        <span className="text-gray-400">Verifier:</span>
                        <div className="text-[#4fc3f7] font-medium font-mono text-xs">
                          {channelTreeSize &&
                            getGroth16VerifierAddress(
                              Number(channelTreeSize)
                            ).slice(0, 8)}
                          ...
                        </div>
=======
                    
                    <button
                      onClick={handleInitializeState}
                      disabled={!selectedChannel || isInitializingTransaction || isGeneratingProof || selectedChannel.stats[2] !== 1 || browserCompatible === false || isPublicKeySet === false}
                      className={`px-6 sm:px-8 py-3 sm:py-4 font-semibold text-white text-base sm:text-lg transition-all duration-300 transform ${
                        buttonClicked ? 'scale-95' : 'hover:scale-105'
                      } ${
                        !selectedChannel || isInitializingTransaction || isGeneratingProof || selectedChannel.stats[2] !== 1 || browserCompatible === false || isPublicKeySet === false
                          ? 'bg-gray-600 cursor-not-allowed'
                          : 'bg-[#4fc3f7] hover:bg-[#029bee] shadow-lg shadow-[#4fc3f7]/30 hover:shadow-xl hover:shadow-[#4fc3f7]/40'
                      } ${(isInitializingTransaction || isGeneratingProof) ? 'animate-pulse' : ''}`}
                    >
                      {isGeneratingProof ? (
                        <div className="flex items-center gap-3 justify-center">
                          <Calculator className="w-5 h-5 animate-pulse" />
                          Generating Proof...
                        </div>
                      ) : isInitializingTransaction ? (
                        <div className="flex items-center gap-3 justify-center">
                          <div className="w-5 h-5 border-2 border-white border-t-transparent rounded-full animate-spin"></div>
                          Submitting to Blockchain...
                        </div>
                      ) : !selectedChannel ? (
                        <div className="flex items-center gap-3 justify-center">
                          <XCircle className="w-5 h-5" />
                          Select a Channel First
                        </div>
                      ) : selectedChannel.stats[2] !== 1 ? (
                        <div className="flex items-center gap-3 justify-center">
                          {selectedChannel.stats[2] >= 2 ? (
                            <CheckCircle2 className="w-5 h-5" />
                          ) : (
                            <XCircle className="w-5 h-5" />
                          )}
                          {selectedChannel.stats[2] >= 2 
                            ? `Channel Already Initialized (State: ${getChannelStateName(selectedChannel.stats[2])})`
                            : `Channel Not Ready (State: ${getChannelStateName(selectedChannel.stats[2])})`
                          }
                        </div>
                      ) : isPublicKeySet === false ? (
                        <div className="flex items-center gap-3 justify-center">
                          <XCircle className="w-5 h-5" />
                          Public Key Required - Complete DKG First
                        </div>
                      ) : (
                        <div className="flex items-center gap-3 justify-center">
                          <Settings className="w-5 h-5" />
                          Generate Proof & Initialize Channel
                        </div>
                      )}
                    </button>

                    {/* Tree Size and Verifier Info */}
                    <div className="mt-4 p-3 bg-[#4fc3f7]/10 border border-[#4fc3f7]/50 text-center">
                      <div className="text-sm text-gray-300 mb-2">Proof Generation Details:</div>
                      <div className="grid grid-cols-3 gap-2 text-xs">
                        <div>
                          <span className="text-gray-400">Tree Size:</span>
                          <div className="text-[#4fc3f7] font-medium">
                            {channelTreeSize ? Number(channelTreeSize) : 'Auto-detect'} leaves
                          </div>
                        </div>
                        <div>
                          <span className="text-gray-400">Pre-allocated:</span>
                          <div className="text-[#4fc3f7] font-medium">
                            {preAllocatedCount ? Number(preAllocatedCount) : 0} leaves
                          </div>
                        </div>
                        <div>
                          <span className="text-gray-400">Verifier:</span>
                          <div className="text-[#4fc3f7] font-medium font-mono text-xs">
                            {channelTreeSize && getGroth16VerifierAddress(Number(channelTreeSize)).slice(0, 8)}...
                          </div>
                        </div>
                      </div>
                      <div className="text-xs text-gray-400 mt-2">
                        {preAllocatedCount ? Number(preAllocatedCount) : 0} pre-allocated + {channelParticipants?.length || 0} participants = {(preAllocatedCount ? Number(preAllocatedCount) : 0) + (channelParticipants?.length || 0)} entries
>>>>>>> 9c063c97
                      </div>
                    </div>
                    <div className="text-xs text-gray-400 mt-2">
                      Participants × Tokens = {channelParticipants?.length || 0}{" "}
                      × {(selectedChannel?.stats?.[1] as any[])?.length || 0} ={" "}
                      {(channelParticipants?.length || 0) *
                        ((selectedChannel?.stats?.[1] as any[])?.length ||
                          0)}{" "}
                      entries
                    </div>
                  </div>

                  <p className="text-xs text-gray-400 mt-2 sm:mt-3">
                    This will generate a Groth16 proof using the appropriate
                    merkle tree circuit and submit it to initialize the channel
                  </p>
                </div>
<<<<<<< HEAD
              </div>
=======
              )}
>>>>>>> 9c063c97
            </div>
          )}
          </div>
        </main>

        {/* Footer */}
        <Footer className="mt-auto" />
      </div>

      {/* Success Popup */}
      {showSuccessPopup && (
        <div className="fixed inset-0 bg-black/80 flex items-center justify-center z-50 p-4 animate-fadeIn">
          <div className="bg-gradient-to-b from-[#1a2347] to-[#0a1930] border border-[#4fc3f7] p-6 max-w-md w-full mx-4 shadow-lg shadow-[#4fc3f7]/20 transform transition-all duration-500 animate-slideUp">
            <div className="text-center">
              <div className="h-16 w-16 bg-green-500/10 border border-green-500/30 flex items-center justify-center mx-auto mb-4 animate-bounceIn">
                <CheckCircle2 className="w-10 h-10 text-green-400" />
              </div>
              <h3 className="text-xl font-semibold text-white mb-2">
                Channel Successfully Opened!
              </h3>
              <p className="text-gray-300 mb-4">
                The channel state has been initialized and is now in an "Open"
                state. From now on, all transactions should be managed directly
                from the channel itself.
              </p>
              <p className="text-sm text-[#4fc3f7] mb-6">
                Channel {selectedChannel?.id} is ready for active operations!
              </p>
              <button
                onClick={() => setShowSuccessPopup(false)}
                className="w-full bg-[#4fc3f7] hover:bg-[#029bee] text-white font-semibold py-3 px-6 transition-colors shadow-lg shadow-[#4fc3f7]/30"
              >
                Continue
              </button>
            </div>
          </div>
        </div>
      )}
    </div>
  );
}<|MERGE_RESOLUTION|>--- conflicted
+++ resolved
@@ -1,20 +1,3 @@
-<<<<<<< HEAD
-"use client";
-
-import React, { useState, useEffect } from "react";
-import {
-  useContractRead,
-  useContractWrite,
-  useWaitForTransaction,
-  useAccount,
-} from "wagmi";
-import { formatUnits, isAddress } from "viem";
-import { ConnectButton } from "@rainbow-me/rainbowkit";
-import { Sidebar } from "@/components/Sidebar";
-import { ClientOnly } from "@/components/ClientOnly";
-import { MobileNavigation } from "@/components/MobileNavigation";
-import { Footer } from "@/components/Footer";
-=======
 'use client';
 
 import React, { useState, useEffect } from 'react';
@@ -25,7 +8,6 @@
 import { ClientOnly } from '@/components/ClientOnly';
 import { MobileNavigation } from '@/components/MobileNavigation';
 import { Footer } from '@/components/Footer';
->>>>>>> 9c063c97
 import {
   ROLLUP_BRIDGE_CORE_ADDRESS,
   ROLLUP_BRIDGE_ADDRESS,
@@ -33,36 +15,11 @@
   ROLLUP_BRIDGE_CORE_ABI,
   ROLLUP_BRIDGE_ABI,
   ROLLUP_BRIDGE_PROOF_MANAGER_ABI,
-<<<<<<< HEAD
-  getGroth16VerifierAddress,
-} from "@/lib/contracts";
-import { getTokenSymbol, getTokenDecimals } from "@/lib/tokenUtils";
-import {
-  generateClientSideProof,
-  isClientProofGenerationSupported,
-  getMemoryRequirement,
-  requiresExternalDownload,
-  getDownloadSize,
-} from "@/lib/clientProofGeneration";
-import { useLeaderAccess } from "@/hooks/useLeaderAccess";
-import { useUserRolesDynamic } from "@/hooks/useUserRolesDynamic";
-import { updateData } from "@/lib/realtime-db-helpers";
-import {
-  Settings,
-  Link,
-  ShieldOff,
-  Users,
-  CheckCircle2,
-  XCircle,
-  Calculator,
-} from "lucide-react";
-=======
   getGroth16VerifierAddress
 } from '@/lib/contracts';
 import { generateClientSideProof, isClientProofGenerationSupported, getMemoryRequirement, requiresExternalDownload, getDownloadSize } from '@/lib/clientProofGeneration';
 import { useUserRolesDynamic } from '@/hooks/useUserRolesDynamic';
 import { Settings, Link, ShieldOff, Users, CheckCircle2, XCircle, Calculator, ChevronRight } from 'lucide-react';
->>>>>>> 9c063c97
 
 // Custom animations
 const animations = `
@@ -128,14 +85,6 @@
 `;
 
 export default function InitializeStatePage() {
-<<<<<<< HEAD
-  const { isConnected, hasAccess, isMounted } = useLeaderAccess();
-  const { address } = useAccount();
-  const { leadingChannels, channelStatsData } = useUserRolesDynamic();
-  const [selectedChannelId, setSelectedChannelId] = useState<number | null>(
-    null
-  );
-=======
   const { address, isConnected } = useAccount();
   const { hasChannels, leadingChannels, channelStatsData, isLoading: isLoadingChannels } = useUserRolesDynamic();
   
@@ -151,51 +100,19 @@
   }, [isConnected, hasChannels, leadingChannels, channelStatsData, isLoadingChannels]);
   const [isMounted, setIsMounted] = useState(false);
   const [selectedChannelId, setSelectedChannelId] = useState<number | null>(null);
->>>>>>> 9c063c97
   const [showSuccessPopup, setShowSuccessPopup] = useState(false);
   const [sidebarCollapsed, setSidebarCollapsed] = useState(false);
   const [showMobileMenu, setShowMobileMenu] = useState(false);
   const [animateCards, setAnimateCards] = useState(false);
   const [buttonClicked, setButtonClicked] = useState(false);
   const [isGeneratingProof, setIsGeneratingProof] = useState(false);
-  const [proofGenerationStatus, setProofGenerationStatus] = useState("");
+  const [proofGenerationStatus, setProofGenerationStatus] = useState('');
   const [generatedProof, setGeneratedProof] = useState<any>(null);
-  const [browserCompatible, setBrowserCompatible] = useState<boolean | null>(
-    null
-  );
-
-  // Get selected channel data
-  const selectedChannel = selectedChannelId
-    ? channelStatsData[selectedChannelId]
-      ? { id: selectedChannelId, stats: channelStatsData[selectedChannelId] }
-      : null
-    : null;
-
-  // Auto-select first channel if available and none selected
-  useEffect(() => {
-    if (leadingChannels && leadingChannels.length > 0 && !selectedChannelId) {
-      // Find first channel in Initialized state (state = 1)
-      const initializedChannel = leadingChannels.find((channelId) => {
-        const stats = channelStatsData[channelId];
-        return stats && stats[2] === 1; // state = 1 (Initialized)
-      });
-      setSelectedChannelId(initializedChannel || leadingChannels[0]);
-    }
-  }, [leadingChannels, channelStatsData, selectedChannelId]);
-
-<<<<<<< HEAD
-  // Get total number of channels from Core contract
-  const { data: totalChannels } = useContractRead({
-    address: ROLLUP_BRIDGE_CORE_ADDRESS,
-    abi: ROLLUP_BRIDGE_CORE_ABI,
-    functionName: "nextChannelId",
-    enabled: isMounted && isConnected,
-  });
-=======
+  const [browserCompatible, setBrowserCompatible] = useState<boolean | null>(null);
+
   useEffect(() => {
     setIsMounted(true);
   }, []);
->>>>>>> 9c063c97
 
   // Get channels that can be initialized (leading channels with state = 1)
   const initializableChannels = leadingChannels
@@ -235,147 +152,40 @@
   
   console.log('selectedChannelId:', selectedChannelId, 'effectiveSelectedId:', effectiveSelectedId, 'selectedChannel:', selectedChannel);
 
-  // Get public key status for selected channel
-  const { data: isPublicKeySet, refetch: refetchPublicKey } = useContractRead({
-    address: ROLLUP_BRIDGE_CORE_ADDRESS,
-    abi: ROLLUP_BRIDGE_CORE_ABI,
-    functionName: "isChannelPublicKeySet",
-    args: selectedChannel ? [BigInt(selectedChannel.id)] : undefined,
-    enabled: isMounted && isConnected && !!selectedChannel,
+
+  // Initialize channel state transaction - now uses ProofManager
+  const { write: initializeChannelState, data: initializeData } = useContractWrite({
+    address: ROLLUP_BRIDGE_PROOF_MANAGER_ADDRESS,
+    abi: ROLLUP_BRIDGE_PROOF_MANAGER_ABI,
+    functionName: 'initializeChannelState',
   });
 
-  const { data: publicKey } = useContractRead({
-    address: ROLLUP_BRIDGE_CORE_ADDRESS,
-    abi: ROLLUP_BRIDGE_CORE_ABI,
-    functionName: "getChannelPublicKey",
-    args: selectedChannel ? [BigInt(selectedChannel.id)] : undefined,
-    enabled: isMounted && isConnected && !!selectedChannel,
-  });
-
-  // Set public key for testing (dev only)
-  const { write: setPublicKey, data: setPublicKeyData } = useContractWrite({
-    address: ROLLUP_BRIDGE_CORE_ADDRESS,
-    abi: ROLLUP_BRIDGE_CORE_ABI,
-    functionName: "setChannelPublicKey",
-  });
-
-  const { isLoading: isSettingPublicKey, isSuccess: isPublicKeySetSuccess } =
-    useWaitForTransaction({
-      hash: setPublicKeyData?.hash,
-      enabled: !!setPublicKeyData?.hash,
-    });
-
-  // Refetch public key after setting
-  useEffect(() => {
-    if (isPublicKeySetSuccess) {
-      refetchPublicKey();
-    }
-  }, [isPublicKeySetSuccess, refetchPublicKey]);
-
-  const [publicKeyJustSet, setPublicKeyJustSet] = useState(false);
-
-  // Handle test public key setting
-  const handleSetTestPublicKey = () => {
-    if (!selectedChannel) return;
-    setPublicKey({
-      args: [BigInt(selectedChannel.id), BigInt(1), BigInt(2)],
-    });
-  };
-
-  useEffect(() => {
-    if (isPublicKeySetSuccess) {
-      setPublicKeyJustSet(true);
-      refetchPublicKey();
-    }
-  }, [isPublicKeySetSuccess, refetchPublicKey]);
-
-  // Initialize channel state transaction - now uses ProofManager
-  const { write: initializeChannelState, data: initializeData } =
-    useContractWrite({
-      address: ROLLUP_BRIDGE_PROOF_MANAGER_ADDRESS,
-      abi: ROLLUP_BRIDGE_PROOF_MANAGER_ABI,
-      functionName: "initializeChannelState",
-    });
-
-  const {
-    isLoading: isInitializingTransaction,
-    isSuccess: isInitializeSuccess,
-  } = useWaitForTransaction({
+  const { isLoading: isInitializingTransaction, isSuccess: isInitializeSuccess } = useWaitForTransaction({
     hash: initializeData?.hash,
   });
 
-  // Show success popup when transaction is successful and save to Firebase
+  // Show success popup when transaction is successful
   useEffect(() => {
-    const saveInitializationData = async () => {
-      if (isInitializeSuccess && initializeData?.hash && selectedChannel) {
-        try {
-          // Save initialization data to Firebase
-          const initializationData = {
-            initializationTxHash: initializeData.hash,
-            initializedAt: new Date().toISOString(),
-            status: "active", // Channel is now active after initialization
-            ...(generatedProof && {
-              initialProof: {
-                pA: generatedProof.pA?.map(String) || [],
-                pB: generatedProof.pB?.map(String) || [],
-                pC: generatedProof.pC?.map(String) || [],
-                merkleRoot: generatedProof.merkleRoot || "",
-              },
-            }),
-          };
-
-          await updateData(
-            `channels/${selectedChannel.id}`,
-            initializationData
-          );
-          console.log("✅ Initialization data saved to Firebase:", {
-            channelId: selectedChannel.id,
-            txHash: initializeData.hash,
-          });
-        } catch (error) {
-          console.error(
-            "❌ Failed to save initialization data to Firebase:",
-            error
-          );
-          // Don't block the success flow - initialization is on-chain, Firebase is secondary
-        }
-      }
-    };
-
     if (isInitializeSuccess) {
-      saveInitializationData();
       setIsGeneratingProof(false);
-      setProofGenerationStatus("");
+      setProofGenerationStatus('');
       setShowSuccessPopup(true);
     }
-  }, [
-    isInitializeSuccess,
-    initializeData?.hash,
-    selectedChannel,
-    generatedProof,
-  ]);
+  }, [isInitializeSuccess]);
 
   // Animate cards on mount
   useEffect(() => {
-<<<<<<< HEAD
-    if (isMounted && selectedChannel) {
-=======
     if (isMounted && (initializableChannels.length > 0 || selectedChannel)) {
->>>>>>> 9c063c97
       const timer = setTimeout(() => {
         setAnimateCards(true);
       }, 100);
       return () => clearTimeout(timer);
     }
-<<<<<<< HEAD
-  }, [isMounted, selectedChannel]);
-=======
   }, [isMounted, initializableChannels.length, selectedChannel]);
->>>>>>> 9c063c97
 
   // Check browser compatibility for client-side proof generation
   useEffect(() => {
-    if (typeof window !== "undefined") {
+    if (typeof window !== 'undefined') {
       setBrowserCompatible(isClientProofGenerationSupported());
     }
   }, []);
@@ -384,55 +194,20 @@
   const { data: channelParticipants } = useContractRead({
     address: ROLLUP_BRIDGE_CORE_ADDRESS,
     abi: ROLLUP_BRIDGE_CORE_ABI,
-<<<<<<< HEAD
-    functionName: "getChannelParticipants",
-=======
     functionName: 'getChannelParticipants',
->>>>>>> 9c063c97
     args: selectedChannel ? [BigInt(selectedChannel.id)] : undefined,
     enabled: isMounted && isConnected && !!selectedChannel,
   });
 
-<<<<<<< HEAD
-  // Get first non-ETH token from allowed tokens for debug info
-  const getFirstToken = () => {
-    const allowedTokens = selectedChannel
-      ?.stats?.[1] as readonly `0x${string}`[];
-    if (!Array.isArray(allowedTokens)) return null;
-
-    return (
-      allowedTokens.find(
-        (token) =>
-          token !== "0x0000000000000000000000000000000000000001" &&
-          token !== "0x0000000000000000000000000000000000000000" &&
-          isAddress(token)
-      ) || null
-    );
-  };
-
-  const firstToken = getFirstToken();
-
-=======
->>>>>>> 9c063c97
   // Get tree size for the selected channel to determine circuit size
   const { data: channelTreeSize } = useContractRead({
     address: ROLLUP_BRIDGE_CORE_ADDRESS,
     abi: ROLLUP_BRIDGE_CORE_ABI,
-<<<<<<< HEAD
-    functionName: "getChannelTreeSize",
-=======
     functionName: 'getChannelTreeSize',
->>>>>>> 9c063c97
     args: selectedChannel ? [BigInt(selectedChannel.id)] : undefined,
     enabled: isMounted && isConnected && !!selectedChannel,
   });
 
-<<<<<<< HEAD
-  // TODO: debugTokenInfo function removed from new contract architecture
-  // Using centralized token mapping functions
-  const tokenDecimals = firstToken ? getTokenDecimals(firstToken) : 18;
-  const tokenSymbol = firstToken ? getTokenSymbol(firstToken) : "TOKEN";
-=======
   // Get target contract for the selected channel
   const { data: channelTargetContract } = useContractRead({
     address: ROLLUP_BRIDGE_CORE_ADDRESS,
@@ -468,26 +243,18 @@
     args: selectedChannel ? [BigInt(selectedChannel.id)] : undefined,
     enabled: isMounted && isConnected && !!selectedChannel,
   });
->>>>>>> 9c063c97
 
 
   // Get channel state name
   const getChannelStateName = (state: number) => {
     switch (state) {
-      case 0:
-        return "None";
-      case 1:
-        return "Initialized";
-      case 2:
-        return "Open";
-      case 3:
-        return "Active";
-      case 4:
-        return "Closing";
-      case 5:
-        return "Closed";
-      default:
-        return "Unknown";
+      case 0: return 'None';
+      case 1: return 'Initialized';
+      case 2: return 'Open';
+      case 3: return 'Active';
+      case 4: return 'Closing';
+      case 5: return 'Closed';
+      default: return 'Unknown';
     }
   };
 
@@ -497,22 +264,6 @@
   // Generate Groth16 proof for channel initialization
   const generateGroth16Proof = async () => {
     if (!selectedChannel || !channelParticipants) {
-<<<<<<< HEAD
-      throw new Error("Missing channel data");
-    }
-
-    setProofGenerationStatus("Collecting channel data...");
-
-    // Determine required tree size first from contract or calculate based on channel data
-    const participantCount = channelParticipants.length;
-    const allowedTokens = selectedChannel.stats[1] as readonly `0x${string}`[];
-    const tokenCount = allowedTokens.length;
-
-    // Calculate expected number of entries (participants × tokens)
-    const expectedEntries = participantCount * tokenCount;
-
-    // Determine tree size from contract or calculate based on expected entries
-=======
       throw new Error('Missing channel data');
     }
 
@@ -523,163 +274,26 @@
     const preAllocCount = preAllocatedCount ? Number(preAllocatedCount) : 0;
     
     // Determine tree size from contract
->>>>>>> 9c063c97
     let treeSize: number;
     if (channelTreeSize) {
       treeSize = Number(channelTreeSize);
     } else {
-<<<<<<< HEAD
-      // Find the smallest tree size that can accommodate all entries
-      const minTreeSize = Math.max(
-        16,
-        Math.min(128, 2 ** Math.ceil(Math.log2(expectedEntries)))
-      );
-      treeSize = [16, 32, 64, 128].find((size) => size >= minTreeSize) || 128;
-=======
       const totalEntries = participantCount + preAllocCount;
       const minTreeSize = Math.max(16, Math.min(128, 2 ** Math.ceil(Math.log2(totalEntries))));
       treeSize = [16, 32, 64, 128].find(size => size >= minTreeSize) || 128;
->>>>>>> 9c063c97
-    }
-
+    }
+    
     // Validate tree size is supported
     if (![16, 32, 64, 128].includes(treeSize)) {
-      throw new Error(
-        `Unsupported tree size: ${treeSize}. Channel tree size from contract: ${channelTreeSize}`
-      );
-    }
-<<<<<<< HEAD
-
-    setProofGenerationStatus(
-      `Collecting data for ${treeSize}-leaf merkle tree (${participantCount} participants × ${tokenCount} tokens)...`
-    );
-
-=======
+      throw new Error(`Unsupported tree size: ${treeSize}. Channel tree size from contract: ${channelTreeSize}`);
+    }
     
     setProofGenerationStatus(`Collecting data for ${treeSize}-leaf merkle tree (${preAllocCount} pre-allocated + ${participantCount} participants)...`);
     
->>>>>>> 9c063c97
     // Collect storage keys (L2 MPT keys) and values (deposits)
     // Following the contract logic: pre-allocated leaves FIRST, then participant data
     const storageKeysL2MPT: string[] = [];
     const storageValues: string[] = [];
-<<<<<<< HEAD
-
-    // Build participant-token combinations - collect up to tree size
-    for (
-      let j = 0;
-      j < allowedTokens.length && storageKeysL2MPT.length < treeSize;
-      j++
-    ) {
-      const token = allowedTokens[j];
-
-      setProofGenerationStatus(
-        `Fetching L2 MPT keys for token ${j + 1} of ${allowedTokens.length}...`
-      );
-
-      let keysResult: any = null;
-
-      // Try bulk API first
-      try {
-        const keysResponse = await fetch(
-          `/api/get-l2-mpt-keys-list?channelId=${selectedChannel.id}&token=${token}`,
-          {
-            signal: AbortSignal.timeout(10000), // 10 second timeout
-          }
-        );
-
-        if (keysResponse.ok) {
-          keysResult = await keysResponse.json();
-        } else {
-          throw new Error(`HTTP ${keysResponse.status}`);
-        }
-      } catch (error) {
-        console.warn(
-          `Bulk L2 MPT keys failed for token ${token}, falling back to individual calls:`,
-          error
-        );
-      }
-
-      // Process each participant for this token
-      for (
-        let i = 0;
-        i < channelParticipants.length && storageKeysL2MPT.length < treeSize;
-        i++
-      ) {
-        const participant = channelParticipants[i];
-
-        setProofGenerationStatus(
-          `Processing participant ${i + 1}, token ${j + 1}...`
-        );
-
-        let l2MptKey = "0";
-        let deposit = "0";
-
-        try {
-          // Get L2 MPT key (from bulk result or individual call)
-          if (keysResult?.keyMap) {
-            l2MptKey = keysResult.keyMap[participant] || "0";
-          } else {
-            // Fallback to individual call with timeout
-            try {
-              const keyResponse = await fetch(
-                `/api/get-l2-mpt-key?participant=${participant}&token=${token}&channelId=${selectedChannel.id}`,
-                {
-                  signal: AbortSignal.timeout(5000),
-                }
-              );
-              if (keyResponse.ok) {
-                const keyResult = await keyResponse.json();
-                l2MptKey = keyResult.key || "0";
-              }
-            } catch (keyError) {
-              console.error(
-                `Individual L2 MPT key fetch failed for ${participant}-${token}:`,
-                keyError
-              );
-              const errorMessage =
-                keyError instanceof Error ? keyError.message : "Unknown error";
-              throw new Error(
-                `Failed to fetch L2 MPT key for participant ${participant} and token ${token}: ${errorMessage}`
-              );
-            }
-          }
-
-          // Get deposit amount with timeout
-          try {
-            const depositResponse = await fetch(
-              `/api/get-participant-deposit?participant=${participant}&token=${token}&channelId=${selectedChannel.id}`,
-              {
-                signal: AbortSignal.timeout(5000),
-              }
-            );
-            if (depositResponse.ok) {
-              const depositResult = await depositResponse.json();
-              deposit = depositResult.amount || "0";
-            }
-          } catch (depositError) {
-            console.error(
-              `Deposit fetch failed for ${participant}-${token}:`,
-              depositError
-            );
-            const errorMessage =
-              depositError instanceof Error
-                ? depositError.message
-                : "Unknown error";
-            throw new Error(
-              `Failed to fetch deposit for participant ${participant} and token ${token}: ${errorMessage}`
-            );
-          }
-
-          storageKeysL2MPT.push(l2MptKey);
-          storageValues.push(deposit);
-        } catch (error) {
-          console.error(
-            `Failed to get data for ${participant}-${token}:`,
-            error
-          );
-          throw error; // Propagate the error instead of using mock data
-=======
     
     // STEP 1: Add pre-allocated leaves data FIRST (matching contract logic lines 116-130)
     if (preAllocCount > 0 && preAllocatedKeys && channelTargetContract) {
@@ -751,7 +365,6 @@
           console.error(`Deposit fetch failed for ${participant}:`, depositError);
           const errorMessage = depositError instanceof Error ? depositError.message : 'Unknown error';
           throw new Error(`Failed to fetch deposit for participant ${participant}: ${errorMessage}`);
->>>>>>> 9c063c97
         }
         
         // Apply modulo R_MOD as the contract does (lines 143-144)
@@ -767,48 +380,12 @@
         throw error;
       }
     }
-<<<<<<< HEAD
-
-    // Tree size was determined earlier in the function
-
-    // Pad arrays to exactly treeSize elements (circuit requirement)
-=======
     
     // STEP 3: Fill remaining entries with zeros (matching contract logic lines 151-155)
->>>>>>> 9c063c97
     while (storageKeysL2MPT.length < treeSize) {
-      storageKeysL2MPT.push("0");
-      storageValues.push("0");
-    }
-<<<<<<< HEAD
-
-    setProofGenerationStatus("Preparing circuit input...");
-
-    console.log("🔍 PROOF GENERATION DEBUG:");
-    console.log("  Channel ID:", selectedChannel.id);
-    console.log("  Channel Tree Size:", channelTreeSize);
-    console.log("  Requested Tree Size:", treeSize);
-    console.log("  Storage Keys Length:", storageKeysL2MPT.length);
-    console.log("  Storage Values Length:", storageValues.length);
-    console.log("  First 5 Storage Keys:", storageKeysL2MPT.slice(0, 5));
-    console.log("  First 5 Storage Values:", storageValues.slice(0, 5));
-
-    // CRITICAL WARNING: Check for tree size mismatch
-    if (treeSize > 16) {
-      console.error("🚨 CRITICAL ISSUE: Tree size mismatch detected!");
-      console.error("  Channel expects:", treeSize, "leaves");
-      console.error("  We can only generate: 16 leaves");
-      console.error(
-        '  This will likely cause "Invalid Groth16 proof" error in contract'
-      );
-      console.error(
-        "  Contract verifier was compiled for",
-        treeSize,
-        "leaves, but we're providing 16-leaf proof"
-      );
-    }
-
-=======
+      storageKeysL2MPT.push('0');
+      storageValues.push('0');
+    }
     
     setProofGenerationStatus('Preparing circuit input...');
     
@@ -822,132 +399,93 @@
     console.log('  First 5 Storage Keys:', storageKeysL2MPT.slice(0, 5));
     console.log('  First 5 Storage Values:', storageValues.slice(0, 5));
     
->>>>>>> 9c063c97
     const circuitInput = {
       storage_keys_L2MPT: storageKeysL2MPT,
       storage_values: storageValues,
-      treeSize: treeSize,
+      treeSize: treeSize
     };
-
-    console.log("  Circuit Input:", {
+    
+    console.log('  Circuit Input:', {
       keysLength: circuitInput.storage_keys_L2MPT.length,
       valuesLength: circuitInput.storage_values.length,
-      treeSize: circuitInput.treeSize,
+      treeSize: circuitInput.treeSize
     });
-
+    
     // Check if client-side proof generation is supported
     if (!isClientProofGenerationSupported()) {
-      throw new Error(
-        "Client-side proof generation is not supported in this browser. Please try a modern browser with WebAssembly support."
-      );
-    }
-
+      throw new Error('Client-side proof generation is not supported in this browser. Please try a modern browser with WebAssembly support.');
+    }
+    
     const memoryReq = getMemoryRequirement(treeSize);
     const needsDownload = requiresExternalDownload(treeSize);
-    const downloadInfo = needsDownload
-      ? ` + ${getDownloadSize(treeSize)} download`
-      : "";
-    setProofGenerationStatus(
-      `Generating Groth16 proof for ${treeSize}-leaf tree (${memoryReq}${downloadInfo}, this may take a few minutes)...`
-    );
-
+    const downloadInfo = needsDownload ? ` + ${getDownloadSize(treeSize)} download` : '';
+    setProofGenerationStatus(`Generating Groth16 proof for ${treeSize}-leaf tree (${memoryReq}${downloadInfo}, this may take a few minutes)...`);
+    
     // Generate proof client-side using snarkjs
     const result = await generateClientSideProof(circuitInput, (status) => {
       setProofGenerationStatus(status);
     });
-
-    console.log("🔍 PROOF RESULT DEBUG:");
-    console.log("  Generated Proof:", result.proof);
-    console.log("  Public Signals:", result.publicSignals);
-    console.log("  Merkle Root:", result.proof.merkleRoot);
-
-    setProofGenerationStatus("Proof generated successfully!");
-
+    
+    console.log('🔍 PROOF RESULT DEBUG:');
+    console.log('  Generated Proof:', result.proof);
+    console.log('  Public Signals:', result.publicSignals);
+    console.log('  Merkle Root:', result.proof.merkleRoot);
+    
+    setProofGenerationStatus('Proof generated successfully!');
+    
     return result.proof;
   };
 
   const handleInitializeState = async () => {
     if (!selectedChannel) return;
-<<<<<<< HEAD
-
-=======
-    
->>>>>>> 9c063c97
+    
     setButtonClicked(true);
     setIsGeneratingProof(true);
-
+    
     try {
       // First generate the Groth16 proof
-      console.log("🔍 STARTING PROOF GENERATION FOR CONTRACT SUBMISSION");
+      console.log('🔍 STARTING PROOF GENERATION FOR CONTRACT SUBMISSION');
       const proof = await generateGroth16Proof();
       setGeneratedProof(proof);
-<<<<<<< HEAD
-
-      console.log("🔍 CONTRACT SUBMISSION DEBUG:");
-      console.log("  Channel ID:", selectedChannel.id);
-      console.log("  Channel Tree Size:", channelTreeSize);
-      console.log("  Generated Proof:", proof);
-      console.log("  Proof Structure:", {
-=======
       
       console.log('🔍 CONTRACT SUBMISSION DEBUG:');
       console.log('  Channel ID:', selectedChannel.id);
       console.log('  Channel Tree Size:', channelTreeSize);
       console.log('  Generated Proof:', proof);
       console.log('  Proof Structure:', {
->>>>>>> 9c063c97
         pA: proof.pA,
         pB: proof.pB,
         pC: proof.pC,
-        merkleRoot: proof.merkleRoot,
+        merkleRoot: proof.merkleRoot
       });
-
-      setProofGenerationStatus("Submitting to blockchain...");
-
+      
+      setProofGenerationStatus('Submitting to blockchain...');
+      
       // Then submit to contract with proof
-<<<<<<< HEAD
-      console.log("🔍 CALLING CONTRACT: initializeChannelState");
-      console.log("  Args:", [BigInt(selectedChannel.id), proof]);
-
-      initializeChannelState({
-        args: [BigInt(selectedChannel.id), proof],
-=======
       console.log('🔍 CALLING CONTRACT: initializeChannelState');
       console.log('  Args:', [BigInt(selectedChannel.id), proof]);
       
       initializeChannelState({
         args: [BigInt(selectedChannel.id), proof]
->>>>>>> 9c063c97
       });
     } catch (error) {
-      console.error("Error during initialization:", error);
-      const errorMessage =
-        error instanceof Error ? error.message : "Unknown error";
+      console.error('Error during initialization:', error);
+      const errorMessage = error instanceof Error ? error.message : 'Unknown error';
       setProofGenerationStatus(`Error: ${errorMessage}`);
       setIsGeneratingProof(false);
-
+      
       // Show error for a few seconds then clear
       setTimeout(() => {
-        setProofGenerationStatus("");
+        setProofGenerationStatus('');
       }, 5000);
     }
-
+    
     // Reset button animation
     setTimeout(() => {
       setButtonClicked(false);
     }, 300);
   };
 
-<<<<<<< HEAD
-  const isETH = !firstToken; // If no non-ETH token found, assume ETH channel
-  const displayDecimals = isETH ? 18 : tokenDecimals;
-  const displaySymbol = isETH
-    ? "ETH"
-    : typeof tokenSymbol === "string"
-    ? tokenSymbol
-    : "TOKEN";
-=======
->>>>>>> 9c063c97
 
   if (!isMounted) {
     return (
@@ -964,15 +502,15 @@
     <div className="min-h-screen space-background">
       {/* Inject custom animations */}
       <style dangerouslySetInnerHTML={{ __html: animations }} />
-
+      
       <ClientOnly>
         <Sidebar isConnected={isConnected} onCollapse={setSidebarCollapsed} />
       </ClientOnly>
 
       {/* Mobile Navigation Menu */}
-      <MobileNavigation
-        showMobileMenu={showMobileMenu}
-        setShowMobileMenu={setShowMobileMenu}
+      <MobileNavigation 
+        showMobileMenu={showMobileMenu} 
+        setShowMobileMenu={setShowMobileMenu} 
       />
 
       <div className="ml-0 lg:ml-72 transition-all duration-300 min-h-screen space-background flex flex-col">
@@ -984,9 +522,7 @@
               <div className="h-10 w-10 bg-[#4fc3f7] flex items-center justify-center shadow-lg shadow-[#4fc3f7]/30">
                 <Settings className="w-6 h-6 text-white" />
               </div>
-              <h1 className="text-3xl font-bold text-white">
-                Initialize Channel State
-              </h1>
+              <h1 className="text-3xl font-bold text-white">Initialize Channel State</h1>
             </div>
             <p className="text-gray-300 ml-13">
               Initialize your channel state to begin operations
@@ -998,9 +534,7 @@
               <div className="h-16 w-16 bg-[#4fc3f7]/10 border border-[#4fc3f7]/30 flex items-center justify-center mx-auto mb-4">
                 <Link className="w-8 h-8 text-[#4fc3f7]" />
               </div>
-              <h3 className="text-xl font-semibold text-white mb-2">
-                Connect Your Wallet
-              </h3>
+              <h3 className="text-xl font-semibold text-white mb-2">Connect Your Wallet</h3>
               <p className="text-gray-300">
                 Please connect your wallet to initialize channel state
               </p>
@@ -1020,9 +554,7 @@
               <div className="h-16 w-16 bg-red-500/10 border border-red-500/30 flex items-center justify-center mx-auto mb-4">
                 <ShieldOff className="w-8 h-8 text-red-400" />
               </div>
-              <h3 className="text-xl font-semibold text-white mb-2">
-                Access Denied
-              </h3>
+              <h3 className="text-xl font-semibold text-white mb-2">Access Denied</h3>
               <p className="text-gray-300 mb-4">
                 This page is only accessible to channel leaders
               </p>
@@ -1030,99 +562,30 @@
                 You need to be a channel leader to initialize channel state
               </p>
             </div>
-<<<<<<< HEAD
-          ) : !leadingChannels || leadingChannels.length === 0 ? (
-=======
           ) : initializableChannels.length === 0 ? (
->>>>>>> 9c063c97
             <div className="bg-gradient-to-b from-[#1a2347] to-[#0a1930] border border-[#4fc3f7] p-8 text-center shadow-lg shadow-[#4fc3f7]/20">
               <div className="h-16 w-16 bg-[#4fc3f7]/10 border border-[#4fc3f7]/30 flex items-center justify-center mx-auto mb-4">
                 <Settings className="w-8 h-8 text-[#4fc3f7]" />
               </div>
-              <h3 className="text-xl font-semibold text-white mb-2">
-                No Channel to Initialize
-              </h3>
+              <h3 className="text-xl font-semibold text-white mb-2">No Channel to Initialize</h3>
               <p className="text-gray-300 mb-4">
-<<<<<<< HEAD
-                You don't have any channels as a leader
-              </p>
-              <p className="text-sm text-gray-400">
-                Create a new channel or wait for participants to deposit tokens
-                in your existing channel
-=======
                 You don't have any channels in "Initialized" state that can be opened
               </p>
               <p className="text-sm text-gray-400">
                 Create a new channel or wait for participants to deposit tokens in your existing channels
->>>>>>> 9c063c97
               </p>
             </div>
           ) : (
             <div className="space-y-4 sm:space-y-6">
               {/* Channel Selection */}
-<<<<<<< HEAD
-              {leadingChannels.length > 1 && (
-                <div
-                  className={`bg-gradient-to-b from-[#1a2347] to-[#0a1930] border border-[#4fc3f7] p-4 sm:p-6 shadow-lg shadow-[#4fc3f7]/20 transform transition-all duration-700 ${
-                    animateCards
-                      ? "translate-y-0 opacity-100"
-                      : "translate-y-8 opacity-0"
-                  }`}
-                >
-=======
               {initializableChannels.length > 1 && (
                 <div className={`bg-gradient-to-b from-[#1a2347] to-[#0a1930] border border-[#4fc3f7] p-4 sm:p-6 shadow-lg shadow-[#4fc3f7]/20 transform transition-all duration-700 ${
                   animateCards ? 'translate-y-0 opacity-100' : 'translate-y-8 opacity-0'
                 }`}>
->>>>>>> 9c063c97
                   <h3 className="text-base sm:text-lg font-semibold text-white mb-3 sm:mb-4 flex items-center gap-2">
                     <Settings className="w-5 h-5 text-[#4fc3f7]" />
                     Select Channel to Initialize
                   </h3>
-<<<<<<< HEAD
-                  <div className="grid gap-3">
-                    {leadingChannels.map((channelId) => {
-                      const stats = channelStatsData[channelId];
-                      if (!stats) return null;
-                      const isSelected = selectedChannelId === channelId;
-                      const state = stats[2];
-                      const stateName = getChannelStateName(state);
-
-                      return (
-                        <div
-                          key={channelId}
-                          onClick={() => setSelectedChannelId(channelId)}
-                          className={`border p-4 cursor-pointer transition-all duration-300 ${
-                            isSelected
-                              ? "border-[#4fc3f7] bg-[#4fc3f7]/10"
-                              : "border-[#4fc3f7]/30 bg-[#0a1930]/50 hover:border-[#4fc3f7]"
-                          }`}
-                        >
-                          <div className="flex items-center justify-between">
-                            <div className="flex items-center gap-3">
-                              <div className="h-10 w-10 bg-[#4fc3f7]/20 border border-[#4fc3f7]/50 flex items-center justify-center">
-                                <span className="text-[#4fc3f7] font-semibold">
-                                  #{channelId}
-                                </span>
-                              </div>
-                              <div>
-                                <h4 className="text-lg font-semibold text-white">
-                                  Channel {channelId}
-                                </h4>
-                                <p className="text-sm text-gray-400">
-                                  State: {stateName} •{" "}
-                                  {(stats[1] as any[])?.length || 0} tokens
-                                </p>
-                              </div>
-                            </div>
-                            {isSelected && (
-                              <CheckCircle2 className="w-6 h-6 text-[#4fc3f7]" />
-                            )}
-                          </div>
-                        </div>
-                      );
-                    })}
-=======
                   <p className="text-sm text-gray-300 mb-4">
                     You have {initializableChannels.length} channels ready for initialization. Select one to proceed:
                   </p>
@@ -1158,58 +621,21 @@
                         </div>
                       </div>
                     ))}
->>>>>>> 9c063c97
                   </div>
                 </div>
               )}
 
-<<<<<<< HEAD
-              {/* Channel Info */}
-              {selectedChannel && (
-                <div
-                  className={`bg-gradient-to-b from-[#1a2347] to-[#0a1930] border border-[#4fc3f7] p-4 sm:p-6 shadow-lg shadow-[#4fc3f7]/20 transform transition-all duration-700 ${
-                    animateCards
-                      ? "translate-y-0 opacity-100"
-                      : "translate-y-8 opacity-0"
-                  }`}
-                >
-=======
               {/* Selected Channel Info */}
               {selectedChannel && (
                 <div className={`bg-gradient-to-b from-[#1a2347] to-[#0a1930] border border-[#4fc3f7] p-4 sm:p-6 shadow-lg shadow-[#4fc3f7]/20 transform transition-all duration-700 ${
                   animateCards ? 'translate-y-0 opacity-100' : 'translate-y-8 opacity-0'
                 }`}>
->>>>>>> 9c063c97
                   <h3 className="text-base sm:text-lg font-semibold text-white mb-3 sm:mb-4 flex items-center gap-2">
                     <Settings className="w-5 h-5 text-[#4fc3f7]" />
                     Channel {selectedChannel.id} - Ready to Initialize
                   </h3>
                   <div className="grid grid-cols-1 sm:grid-cols-3 gap-3 sm:gap-4">
                     <div className="text-center p-3 sm:p-4 bg-[#0a1930]/50 border border-[#4fc3f7]/30">
-<<<<<<< HEAD
-                      <div className="text-xs sm:text-sm text-gray-400">
-                        Channel ID
-                      </div>
-                      <div className="text-lg sm:text-xl font-bold text-white">
-                        {selectedChannel.id}
-                      </div>
-                    </div>
-                    <div className="text-center p-3 sm:p-4 bg-[#0a1930]/50 border border-[#4fc3f7]/30">
-                      <div className="text-xs sm:text-sm text-gray-400">
-                        Current State
-                      </div>
-                      <div className="text-lg sm:text-xl font-bold text-[#4fc3f7]">
-                        {getChannelStateName(selectedChannel.stats[2])}
-                      </div>
-                    </div>
-                    <div className="text-center p-3 sm:p-4 bg-[#0a1930]/50 border border-[#4fc3f7]/30">
-                      <div className="text-xs sm:text-sm text-gray-400">
-                        Participants
-                      </div>
-                      <div className="text-lg sm:text-xl font-bold text-green-400">
-                        {channelParticipants?.length || "0"}
-                      </div>
-=======
                       <div className="text-xs sm:text-sm text-gray-400">Channel ID</div>
                       <div className="text-lg sm:text-xl font-bold text-white">{selectedChannel.id}</div>
                     </div>
@@ -1220,29 +646,12 @@
                     <div className="text-center p-3 sm:p-4 bg-[#0a1930]/50 border border-[#4fc3f7]/30">
                       <div className="text-xs sm:text-sm text-gray-400">Participants</div>
                       <div className="text-lg sm:text-xl font-bold text-green-400">{channelParticipants?.length || '0'}</div>
->>>>>>> 9c063c97
                     </div>
                   </div>
                 </div>
               )}
 
               {/* Participant Info Display */}
-<<<<<<< HEAD
-              {channelParticipants && (
-                <div
-                  className={`bg-gradient-to-b from-[#1a2347] to-[#0a1930] border border-[#4fc3f7] p-4 sm:p-6 shadow-lg shadow-[#4fc3f7]/20 transform transition-all duration-700 delay-150 ${
-                    animateCards
-                      ? "translate-y-0 opacity-100"
-                      : "translate-y-8 opacity-0"
-                  }`}
-                >
-                  <h3 className="text-base sm:text-lg font-semibold text-white mb-3 sm:mb-4 flex items-center gap-2">
-                    <Users className="w-5 h-5 text-[#4fc3f7]" />
-                    <span className="hidden sm:inline">
-                      Channel {selectedChannel?.id} -{" "}
-                    </span>
-                    Participants
-=======
               {selectedChannel && channelParticipants && (
                 <div className={`bg-gradient-to-b from-[#1a2347] to-[#0a1930] border border-[#4fc3f7] p-4 sm:p-6 shadow-lg shadow-[#4fc3f7]/20 transform transition-all duration-700 delay-150 ${
                   animateCards ? 'translate-y-0 opacity-100' : 'translate-y-8 opacity-0'
@@ -1250,129 +659,53 @@
                   <h3 className="text-base sm:text-lg font-semibold text-white mb-3 sm:mb-4 flex items-center gap-2">
                     <Users className="w-5 h-5 text-[#4fc3f7]" />
                     <span className="hidden sm:inline">Channel {selectedChannel.id} - </span>Participants
->>>>>>> 9c063c97
                   </h3>
 
                   <div className="space-y-2 sm:space-y-3">
-                    {channelParticipants.map(
-                      (participant: string, index: number) => {
-                        return (
-                          <div
-                            key={participant}
-                            className={`p-3 sm:p-4 bg-[#0a1930]/50 border border-[#4fc3f7]/30 transform transition-all duration-500 hover:border-[#4fc3f7] hover:shadow-lg hover:shadow-[#4fc3f7]/20 ${
-                              animateCards
-                                ? "translate-x-0 opacity-100"
-                                : "translate-x-4 opacity-0"
-                            }`}
-                            style={{
-                              transitionDelay: `${300 + index * 100}ms`,
-                            }}
-                          >
-                            <div className="flex items-center gap-2 sm:gap-3">
-                              <div className="h-8 w-8 sm:h-10 sm:w-10 bg-[#4fc3f7] flex items-center justify-center flex-shrink-0">
-                                <span className="text-white font-semibold text-xs sm:text-sm">
-                                  {index + 1}
-                                </span>
+                    {channelParticipants.map((participant: string, index: number) => {
+                      return (
+                        <div 
+                          key={participant} 
+                          className={`p-3 sm:p-4 bg-[#0a1930]/50 border border-[#4fc3f7]/30 transform transition-all duration-500 hover:border-[#4fc3f7] hover:shadow-lg hover:shadow-[#4fc3f7]/20 ${
+                            animateCards ? 'translate-x-0 opacity-100' : 'translate-x-4 opacity-0'
+                          }`}
+                          style={{ transitionDelay: `${300 + (index * 100)}ms` }}
+                        >
+                          <div className="flex items-center gap-2 sm:gap-3">
+                            <div className="h-8 w-8 sm:h-10 sm:w-10 bg-[#4fc3f7] flex items-center justify-center flex-shrink-0">
+                              <span className="text-white font-semibold text-xs sm:text-sm">
+                                {index + 1}
+                              </span>
+                            </div>
+                            <div className="flex-1">
+                              <div className="flex items-center gap-2">
+                                <span className="text-sm text-gray-400">Participant {index + 1}:</span>
                               </div>
-                              <div className="flex-1">
-                                <div className="flex items-center gap-2">
-                                  <span className="text-sm text-gray-400">
-                                    Participant {index + 1}:
-                                  </span>
-                                </div>
-                                <div className="font-mono text-xs sm:text-sm text-white bg-[#0a1930] px-2 sm:px-3 py-1 border border-[#4fc3f7]/30 mt-1 break-all">
-                                  {participant}
-                                </div>
+                              <div className="font-mono text-xs sm:text-sm text-white bg-[#0a1930] px-2 sm:px-3 py-1 border border-[#4fc3f7]/30 mt-1 break-all">
+                                {participant}
                               </div>
                             </div>
                           </div>
-                        );
-                      }
-                    )}
+                        </div>
+                      );
+                    })}
                   </div>
 
                   {/* Summary */}
                   <div className="mt-4 sm:mt-6 p-3 sm:p-4 bg-[#4fc3f7]/10 border border-[#4fc3f7]/50">
                     <div className="text-center">
-                      <div className="font-medium text-white text-sm sm:text-base">
-                        Channel Participants
-                      </div>
+                      <div className="font-medium text-white text-sm sm:text-base">Channel Participants</div>
                       <div className="text-lg sm:text-xl font-bold text-[#4fc3f7] mt-1">
                         {channelParticipants.length} Ready
                       </div>
                       <div className="text-xs sm:text-sm text-gray-300 mt-1">
-                        Proof will be generated from participant deposits and L2
-                        MPT keys
+                        Proof will be generated from participant deposits and L2 MPT keys
                       </div>
                     </div>
                   </div>
                 </div>
               )}
 
-<<<<<<< HEAD
-              {/* Public Key Status Section */}
-              <div
-                className={`bg-gradient-to-b from-[#1a2347] to-[#0a1930] border border-[#4fc3f7] p-4 sm:p-6 shadow-lg shadow-[#4fc3f7]/20 transform transition-all duration-700 delay-250 ${
-                  animateCards
-                    ? "translate-y-0 opacity-100"
-                    : "translate-y-8 opacity-0"
-                }`}
-              >
-                <h3 className="text-base sm:text-lg font-semibold text-white mb-3 sm:mb-4 flex items-center gap-2">
-                  <Settings className="w-5 h-5 text-[#4fc3f7]" />
-                  Channel Public Key Status
-                </h3>
-
-                <div className="space-y-3">
-                  <div className="flex items-center gap-2">
-                    <span className="text-sm text-gray-300">Status:</span>
-                    {isPublicKeySet || publicKeyJustSet ? (
-                      <span className="px-2 py-1 bg-green-500/20 border border-green-500/50 text-green-400 text-xs rounded">
-                        Set
-                      </span>
-                    ) : (
-                      <span className="px-2 py-1 bg-red-500/20 border border-red-500/50 text-red-400 text-xs rounded">
-                        Not Set
-                      </span>
-                    )}
-                  </div>
-
-                  <div className="grid grid-cols-1 gap-2 text-sm">
-                    <div className="flex items-center gap-2">
-                      <span className="text-gray-400 w-12">pkx:</span>
-                      <span className="font-mono text-gray-300 text-xs break-all">
-                        {isPublicKeySet && publicKey
-                          ? String(publicKey[0])
-                          : publicKeyJustSet
-                          ? "1"
-                          : "0x"}
-                      </span>
-                    </div>
-                    <div className="flex items-center gap-2">
-                      <span className="text-gray-400 w-12">pky:</span>
-                      <span className="font-mono text-gray-300 text-xs break-all">
-                        {isPublicKeySet && publicKey
-                          ? String(publicKey[1])
-                          : publicKeyJustSet
-                          ? "2"
-                          : "0x"}
-                      </span>
-                    </div>
-                  </div>
-
-                  {!isPublicKeySet && !publicKeyJustSet && (
-                    <div className="mt-3 p-3 bg-yellow-500/10 border border-yellow-500/50 rounded">
-                      <div className="flex items-start gap-2">
-                        <XCircle className="h-4 w-4 text-yellow-400 mt-0.5 flex-shrink-0" />
-                        <div className="text-xs text-yellow-300">
-                          <p className="font-medium mb-1">
-                            Public Key Required
-                          </p>
-                          <p>
-                            The channel public key must be set before
-                            initializing the channel state.
-                          </p>
-=======
               {/* Submit State & Open Channel Button */}
               {selectedChannel && (
                 <div className={`bg-gradient-to-b from-[#1a2347] to-[#0a1930] border border-[#4fc3f7] p-4 sm:p-6 shadow-lg shadow-[#4fc3f7]/20 transform transition-all duration-700 delay-300 ${
@@ -1392,75 +725,16 @@
                           <span className="text-[#4fc3f7] font-medium">
                             {isGeneratingProof ? 'Generating Proof' : 'Proof Status'}
                           </span>
->>>>>>> 9c063c97
-                        </div>
+                        </div>
+                        <p className="text-sm text-gray-300">{proofGenerationStatus}</p>
+                        {isGeneratingProof && (
+                          <div className="w-full bg-[#0a1930] rounded-full h-2 mt-2">
+                            <div className="bg-[#4fc3f7] h-2 rounded-full animate-pulse" style={{width: '60%'}}></div>
+                          </div>
+                        )}
                       </div>
-                    </div>
-                  )}
-
-                  {!isPublicKeySet && !publicKeyJustSet && (
-                    <button
-                      onClick={handleSetTestPublicKey}
-                      disabled={isSettingPublicKey || !selectedChannel}
-                      className="w-full px-4 py-2 bg-yellow-600 hover:bg-yellow-700 disabled:opacity-50 disabled:cursor-not-allowed text-white text-sm font-medium transition-colors"
-                    >
-                      {isSettingPublicKey
-                        ? "Setting Public Key..."
-                        : "Set Test Public Key (Dev Only)"}
-                    </button>
-                  )}
-
-                  {isSettingPublicKey && (
-                    <div className="text-xs text-gray-400 text-center">
-                      Transaction pending...
-                    </div>
-                  )}
-                </div>
-              </div>
-
-<<<<<<< HEAD
-              {/* Submit State & Open Channel Button */}
-              <div
-                className={`bg-gradient-to-b from-[#1a2347] to-[#0a1930] border border-[#4fc3f7] p-4 sm:p-6 shadow-lg shadow-[#4fc3f7]/20 transform transition-all duration-700 delay-300 ${
-                  animateCards
-                    ? "translate-y-0 opacity-100 scale-100"
-                    : "translate-y-8 opacity-0 scale-95"
-                }`}
-              >
-                <div className="text-center">
-                  <h3 className="text-base sm:text-lg font-semibold text-white mb-2">
-                    Ready to Initialize
-                  </h3>
-                  <p className="text-sm sm:text-base text-gray-300 mb-4 sm:mb-6">
-                    This action will generate a Groth16 proof of the channel's
-                    initial state and submit it to open the channel
-                  </p>
-
-                  {/* Proof Generation Status */}
-                  {(isGeneratingProof || proofGenerationStatus) && (
-                    <div className="mb-4 p-3 bg-[#4fc3f7]/10 border border-[#4fc3f7]/50 text-center">
-                      <div className="flex items-center gap-3 justify-center mb-2">
-                        <Calculator
-                          className={`w-5 h-5 text-[#4fc3f7] ${
-                            isGeneratingProof ? "animate-pulse" : ""
-                          }`}
-                        />
-                        <span className="text-[#4fc3f7] font-medium">
-                          {isGeneratingProof
-                            ? "Generating Proof"
-                            : "Proof Status"}
-                        </span>
-                      </div>
-                      <p className="text-sm text-gray-300">
-                        {proofGenerationStatus}
-                      </p>
-                      {isGeneratingProof && (
-                        <div className="w-full bg-[#0a1930] rounded-full h-2 mt-2">
-                          <div
-                            className="bg-[#4fc3f7] h-2 rounded-full animate-pulse"
-                            style={{ width: "60%" }}
-                          ></div>
-=======
+                    )}
+
                     {/* Public Key Warning */}
                     {selectedChannel && isPublicKeySet === false && (
                       <div className="mb-4 p-3 bg-yellow-500/20 border border-yellow-400/50 rounded-lg">
@@ -1481,141 +755,27 @@
                         <div className="flex items-center gap-2 text-red-400 text-sm">
                           <XCircle className="w-4 h-4" />
                           <span className="font-medium">Browser Not Compatible</span>
->>>>>>> 9c063c97
-                        </div>
-                      )}
-                    </div>
-                  )}
-
-                  {/* Browser Compatibility Warning */}
-                  {browserCompatible === false && (
-                    <div className="mb-4 p-3 bg-red-500/20 border border-red-400/50 rounded-lg">
-                      <div className="flex items-center gap-2 text-red-400 text-sm">
-                        <XCircle className="w-4 h-4" />
-                        <span className="font-medium">
-                          Browser Not Compatible
-                        </span>
+                        </div>
+                        <p className="text-red-300 text-xs mt-1">
+                          Your browser doesn't support WebAssembly or required APIs for client-side proof generation. 
+                          Please use a modern browser like Chrome, Firefox, Safari, or Edge.
+                        </p>
                       </div>
-                      <p className="text-red-300 text-xs mt-1">
-                        Your browser doesn't support WebAssembly or required
-                        APIs for client-side proof generation. Please use a
-                        modern browser like Chrome, Firefox, Safari, or Edge.
-                      </p>
-                    </div>
-                  )}
-
-                  {/* Memory Warning for Large Tree Sizes */}
-                  {browserCompatible === true &&
-                    channelTreeSize &&
-                    Number(channelTreeSize) >= 64 && (
+                    )}
+
+                    {/* Memory Warning for Large Tree Sizes */}
+                    {browserCompatible === true && channelTreeSize && Number(channelTreeSize) >= 64 && (
                       <div className="mb-4 p-3 bg-yellow-500/20 border border-yellow-400/50 rounded-lg">
                         <div className="flex items-center gap-2 text-yellow-400 text-sm">
                           <Settings className="w-4 h-4" />
                           <span className="font-medium">High Memory Usage</span>
                         </div>
                         <p className="text-yellow-300 text-xs mt-1">
-                          {Number(channelTreeSize)}-leaf proof generation
-                          requires{" "}
-                          {getMemoryRequirement(Number(channelTreeSize))}. Make
-                          sure to close other tabs and applications before
-                          proceeding.
+                          {Number(channelTreeSize)}-leaf proof generation requires {getMemoryRequirement(Number(channelTreeSize))}. 
+                          Make sure to close other tabs and applications before proceeding.
                         </p>
                       </div>
                     )}
-<<<<<<< HEAD
-
-                  <button
-                    onClick={handleInitializeState}
-                    disabled={
-                      isInitializingTransaction ||
-                      isGeneratingProof ||
-                      !selectedChannel ||
-                      selectedChannel.stats[2] !== 1 ||
-                      browserCompatible === false ||
-                      (!isPublicKeySet && !publicKeyJustSet)
-                    }
-                    className={`px-6 sm:px-8 py-3 sm:py-4 font-semibold text-white text-base sm:text-lg transition-all duration-300 transform ${
-                      buttonClicked ? "scale-95" : "hover:scale-105"
-                    } ${
-                      isInitializingTransaction ||
-                      isGeneratingProof ||
-                      !selectedChannel ||
-                      selectedChannel.stats[2] !== 1 ||
-                      browserCompatible === false ||
-                      (!isPublicKeySet && !publicKeyJustSet)
-                        ? "bg-gray-600 cursor-not-allowed"
-                        : "bg-[#4fc3f7] hover:bg-[#029bee] shadow-lg shadow-[#4fc3f7]/30 hover:shadow-xl hover:shadow-[#4fc3f7]/40"
-                    } ${
-                      isInitializingTransaction || isGeneratingProof
-                        ? "animate-pulse"
-                        : ""
-                    }`}
-                  >
-                    {isGeneratingProof ? (
-                      <div className="flex items-center gap-3 justify-center">
-                        <Calculator className="w-5 h-5 animate-pulse" />
-                        Generating Proof...
-                      </div>
-                    ) : isInitializingTransaction ? (
-                      <div className="flex items-center gap-3 justify-center">
-                        <div className="w-5 h-5 border-2 border-white border-t-transparent rounded-full animate-spin"></div>
-                        Submitting to Blockchain...
-                      </div>
-                    ) : !isPublicKeySet && !publicKeyJustSet ? (
-                      <div className="flex items-center gap-3 justify-center">
-                        <XCircle className="w-5 h-5" />
-                        Public Key Required
-                      </div>
-                    ) : !selectedChannel || selectedChannel.stats[2] !== 1 ? (
-                      <div className="flex items-center gap-3 justify-center">
-                        {selectedChannel && selectedChannel.stats[2] >= 2 ? (
-                          <CheckCircle2 className="w-5 h-5" />
-                        ) : (
-                          <XCircle className="w-5 h-5" />
-                        )}
-                        {selectedChannel && selectedChannel.stats[2] >= 2
-                          ? `Channel Already Initialized (State: ${getChannelStateName(
-                              selectedChannel.stats[2]
-                            )})`
-                          : `Channel Not Ready (State: ${
-                              selectedChannel
-                                ? getChannelStateName(selectedChannel.stats[2])
-                                : "N/A"
-                            })`}
-                      </div>
-                    ) : (
-                      <div className="flex items-center gap-3 justify-center">
-                        <Settings className="w-5 h-5" />
-                        Generate Proof & Initialize Channel
-                      </div>
-                    )}
-                  </button>
-
-                  {/* Tree Size and Verifier Info */}
-                  <div className="mt-4 p-3 bg-[#4fc3f7]/10 border border-[#4fc3f7]/50 text-center">
-                    <div className="text-sm text-gray-300 mb-2">
-                      Proof Generation Details:
-                    </div>
-                    <div className="grid grid-cols-2 gap-2 text-xs">
-                      <div>
-                        <span className="text-gray-400">Tree Size:</span>
-                        <div className="text-[#4fc3f7] font-medium">
-                          {channelTreeSize
-                            ? Number(channelTreeSize)
-                            : "Auto-detect"}{" "}
-                          leaves
-                        </div>
-                      </div>
-                      <div>
-                        <span className="text-gray-400">Verifier:</span>
-                        <div className="text-[#4fc3f7] font-medium font-mono text-xs">
-                          {channelTreeSize &&
-                            getGroth16VerifierAddress(
-                              Number(channelTreeSize)
-                            ).slice(0, 8)}
-                          ...
-                        </div>
-=======
                     
                     <button
                       onClick={handleInitializeState}
@@ -1693,29 +853,15 @@
                       </div>
                       <div className="text-xs text-gray-400 mt-2">
                         {preAllocatedCount ? Number(preAllocatedCount) : 0} pre-allocated + {channelParticipants?.length || 0} participants = {(preAllocatedCount ? Number(preAllocatedCount) : 0) + (channelParticipants?.length || 0)} entries
->>>>>>> 9c063c97
                       </div>
                     </div>
-                    <div className="text-xs text-gray-400 mt-2">
-                      Participants × Tokens = {channelParticipants?.length || 0}{" "}
-                      × {(selectedChannel?.stats?.[1] as any[])?.length || 0} ={" "}
-                      {(channelParticipants?.length || 0) *
-                        ((selectedChannel?.stats?.[1] as any[])?.length ||
-                          0)}{" "}
-                      entries
-                    </div>
+                    
+                    <p className="text-xs text-gray-400 mt-2 sm:mt-3">
+                      This will generate a Groth16 proof using the appropriate merkle tree circuit and submit it to initialize the channel
+                    </p>
                   </div>
-
-                  <p className="text-xs text-gray-400 mt-2 sm:mt-3">
-                    This will generate a Groth16 proof using the appropriate
-                    merkle tree circuit and submit it to initialize the channel
-                  </p>
                 </div>
-<<<<<<< HEAD
-              </div>
-=======
               )}
->>>>>>> 9c063c97
             </div>
           )}
           </div>
@@ -1737,9 +883,8 @@
                 Channel Successfully Opened!
               </h3>
               <p className="text-gray-300 mb-4">
-                The channel state has been initialized and is now in an "Open"
-                state. From now on, all transactions should be managed directly
-                from the channel itself.
+                The channel state has been initialized and is now in an "Open" state. 
+                From now on, all transactions should be managed directly from the channel itself.
               </p>
               <p className="text-sm text-[#4fc3f7] mb-6">
                 Channel {selectedChannel?.id} is ready for active operations!
