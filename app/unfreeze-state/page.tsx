--- conflicted
+++ resolved
@@ -1,29 +1,45 @@
-'use client';
-
-import React, { useCallback, useEffect, useMemo, useState } from 'react';
-import { useContractRead, useContractWrite, useWaitForTransaction, useAccount } from 'wagmi';
-import { formatUnits } from 'viem';
-import { ConnectButton } from '@rainbow-me/rainbowkit';
-import { Sidebar } from '@/components/Sidebar';
-import { ClientOnly } from '@/components/ClientOnly';
-import { MobileNavigation } from '@/components/MobileNavigation';
-import { Footer } from '@/components/Footer';
+"use client";
+
+import React, { useCallback, useEffect, useMemo, useState } from "react";
+import {
+  useContractRead,
+  useContractWrite,
+  useWaitForTransaction,
+  useAccount,
+} from "wagmi";
+import { formatUnits } from "viem";
+import { ConnectButton } from "@rainbow-me/rainbowkit";
+import { Sidebar } from "@/components/Sidebar";
+import { ClientOnly } from "@/components/ClientOnly";
+import { MobileNavigation } from "@/components/MobileNavigation";
+import { Footer } from "@/components/Footer";
 import {
   ROLLUP_BRIDGE_CORE_ADDRESS,
   ROLLUP_BRIDGE_PROOF_MANAGER_ADDRESS,
   ROLLUP_BRIDGE_CORE_ABI,
   ROLLUP_BRIDGE_PROOF_MANAGER_ABI,
-  getGroth16VerifierAddress
-} from '@/lib/contracts';
-import { generateClientSideProof, isClientProofGenerationSupported, getMemoryRequirement, requiresExternalDownload, getDownloadSize } from '@/lib/clientProofGeneration';
-<<<<<<< HEAD
-import { getData, getLatestSnapshot, getProofZipContent } from '@/lib/db-client';
-=======
-import { fetchChannelDataFromContract } from '@/lib/contract-helpers';
->>>>>>> 7d9284cb
-import { useUserRolesDynamic } from '@/hooks/useUserRolesDynamic';
-import { ALCHEMY_KEY } from '@/lib/constants';
-import { Unlock, Link, FileText, CheckCircle2, XCircle, Calculator, Upload, Settings } from 'lucide-react';
+  getGroth16VerifierAddress,
+} from "@/lib/contracts";
+import {
+  generateClientSideProof,
+  isClientProofGenerationSupported,
+  getMemoryRequirement,
+  requiresExternalDownload,
+  getDownloadSize,
+} from "@/lib/clientProofGeneration";
+import { fetchChannelDataFromContract } from "@/lib/contract-helpers";
+import { useUserRolesDynamic } from "@/hooks/useUserRolesDynamic";
+import { ALCHEMY_KEY } from "@/lib/constants";
+import {
+  Unlock,
+  Link,
+  FileText,
+  CheckCircle2,
+  XCircle,
+  Calculator,
+  Upload,
+  Settings,
+} from "lucide-react";
 
 interface FinalBalances {
   [participantAddress: string]: string;
@@ -49,27 +65,40 @@
   const [isMounted, setIsMounted] = useState(false);
   const [sidebarCollapsed, setSidebarCollapsed] = useState(false);
   const [showMobileMenu, setShowMobileMenu] = useState(false);
-  
-  const [selectedChannelId, setSelectedChannelId] = useState<string>('');
-  const [manualChannelInput, setManualChannelInput] = useState<string>('');
+
+  const [selectedChannelId, setSelectedChannelId] = useState<string>("");
+  const [manualChannelInput, setManualChannelInput] = useState<string>("");
   const [finalBalances, setFinalBalances] = useState<FinalBalances>({});
-  const [contractRegisteredKeys, setContractRegisteredKeys] = useState<string[]>([]);
-  const [contractRegisteredKeysError, setContractRegisteredKeysError] = useState('');
+  const [contractRegisteredKeys, setContractRegisteredKeys] = useState<
+    string[]
+  >([]);
+  const [contractRegisteredKeysError, setContractRegisteredKeysError] =
+    useState("");
   const [isContractDataLoading, setIsContractDataLoading] = useState(false);
   const [finalSnapshotFile, setFinalSnapshotFile] = useState<File | null>(null);
-  const [finalSnapshotData, setFinalSnapshotData] = useState<StateSnapshotFile | null>(null);
-  const [finalSnapshotError, setFinalSnapshotError] = useState('');
-  const [isFinalSnapshotProcessing, setIsFinalSnapshotProcessing] = useState(false);
+  const [finalSnapshotData, setFinalSnapshotData] =
+    useState<StateSnapshotFile | null>(null);
+  const [finalSnapshotError, setFinalSnapshotError] = useState("");
+  const [isFinalSnapshotProcessing, setIsFinalSnapshotProcessing] =
+    useState(false);
   const [permutation, setPermutation] = useState<number[]>([]);
-  const [permutationError, setPermutationError] = useState('');
-  
+  const [permutationError, setPermutationError] = useState("");
+
   const [isGeneratingProof, setIsGeneratingProof] = useState(false);
-  const [proofGenerationStatus, setProofGenerationStatus] = useState('');
-  const [generatedProof, setGeneratedProof] = useState<ChannelFinalizationProof | null>(null);
-  const [browserCompatible, setBrowserCompatible] = useState<boolean | null>(null);
+  const [proofGenerationStatus, setProofGenerationStatus] = useState("");
+  const [generatedProof, setGeneratedProof] =
+    useState<ChannelFinalizationProof | null>(null);
+  const [browserCompatible, setBrowserCompatible] = useState<boolean | null>(
+    null
+  );
   const [showSuccessPopup, setShowSuccessPopup] = useState(false);
 
-  const { hasChannels, leadingChannels, channelStatsData, isLoading: isLoadingChannels } = useUserRolesDynamic();
+  const {
+    hasChannels,
+    leadingChannels,
+    channelStatsData,
+    isLoading: isLoadingChannels,
+  } = useUserRolesDynamic();
 
   useEffect(() => {
     setIsMounted(true);
@@ -77,7 +106,7 @@
   }, []);
 
   const closingChannels = leadingChannels
-    .map(channelId => {
+    .map((channelId) => {
       const stats = channelStatsData[channelId];
       if (!stats || stats[2] !== 3) return null;
       return {
@@ -85,113 +114,117 @@
         stats,
         targetContract: stats[1] as `0x${string}`,
         state: stats[2],
-        participantCount: stats[3]
+        participantCount: stats[3],
       };
     })
     .filter(Boolean) as {
-      id: number;
-      stats: readonly [bigint, `0x${string}`, number, bigint, `0x${string}`];
-      targetContract: `0x${string}`;
-      state: number;
-      participantCount: bigint;
-    }[];
+    id: number;
+    stats: readonly [bigint, `0x${string}`, number, bigint, `0x${string}`];
+    targetContract: `0x${string}`;
+    state: number;
+    participantCount: bigint;
+  }[];
 
   // Handle channel selection - query any valid channel ID
-  const parsedChannelId = selectedChannelId ? parseInt(selectedChannelId) : null;
-  const isValidChannelId = parsedChannelId !== null && !isNaN(parsedChannelId) && parsedChannelId > 0;
+  const parsedChannelId = selectedChannelId
+    ? parseInt(selectedChannelId)
+    : null;
+  const isValidChannelId =
+    parsedChannelId !== null && !isNaN(parsedChannelId) && parsedChannelId > 0;
 
   // Query channel information for any valid channel ID
   const { data: channelInfo } = useContractRead({
     address: ROLLUP_BRIDGE_CORE_ADDRESS,
     abi: ROLLUP_BRIDGE_CORE_ABI,
-    functionName: 'getChannelInfo',
+    functionName: "getChannelInfo",
     args: isValidChannelId ? [BigInt(parsedChannelId)] : undefined,
-    enabled: isMounted && isConnected && isValidChannelId
+    enabled: isMounted && isConnected && isValidChannelId,
   });
 
   const { data: channelParticipants } = useContractRead({
     address: ROLLUP_BRIDGE_CORE_ADDRESS,
     abi: ROLLUP_BRIDGE_CORE_ABI,
-    functionName: 'getChannelParticipants',
+    functionName: "getChannelParticipants",
     args: isValidChannelId ? [BigInt(parsedChannelId)] : undefined,
-    enabled: isMounted && isConnected && isValidChannelId
+    enabled: isMounted && isConnected && isValidChannelId,
   });
 
   const { data: channelTreeSize } = useContractRead({
     address: ROLLUP_BRIDGE_CORE_ADDRESS,
     abi: ROLLUP_BRIDGE_CORE_ABI,
-    functionName: 'getChannelTreeSize',
+    functionName: "getChannelTreeSize",
     args: isValidChannelId ? [BigInt(parsedChannelId)] : undefined,
-    enabled: isMounted && isConnected && isValidChannelId
+    enabled: isMounted && isConnected && isValidChannelId,
   });
 
   const { data: channelTargetContract } = useContractRead({
     address: ROLLUP_BRIDGE_CORE_ADDRESS,
     abi: ROLLUP_BRIDGE_CORE_ABI,
-    functionName: 'getChannelTargetContract',
+    functionName: "getChannelTargetContract",
     args: isValidChannelId ? [BigInt(parsedChannelId)] : undefined,
-    enabled: isMounted && isConnected && isValidChannelId
+    enabled: isMounted && isConnected && isValidChannelId,
   });
 
   const { data: finalStateRoot } = useContractRead({
     address: ROLLUP_BRIDGE_CORE_ADDRESS,
     abi: ROLLUP_BRIDGE_CORE_ABI,
-    functionName: 'getChannelFinalStateRoot',
+    functionName: "getChannelFinalStateRoot",
     args: isValidChannelId ? [BigInt(parsedChannelId)] : undefined,
-    enabled: isMounted && isConnected && isValidChannelId
+    enabled: isMounted && isConnected && isValidChannelId,
   });
 
   const { data: isSignatureVerified } = useContractRead({
     address: ROLLUP_BRIDGE_CORE_ADDRESS,
     abi: ROLLUP_BRIDGE_CORE_ABI,
-    functionName: 'isSignatureVerified',
+    functionName: "isSignatureVerified",
     args: isValidChannelId ? [BigInt(parsedChannelId)] : undefined,
-    enabled: isMounted && isConnected && isValidChannelId
+    enabled: isMounted && isConnected && isValidChannelId,
   });
 
   // Check if frost signatures are enabled for this channel
   const { data: isFrostSignatureEnabled } = useContractRead({
     address: ROLLUP_BRIDGE_CORE_ADDRESS,
     abi: ROLLUP_BRIDGE_CORE_ABI,
-    functionName: 'isFrostSignatureEnabled',
+    functionName: "isFrostSignatureEnabled",
     args: isValidChannelId ? [BigInt(parsedChannelId)] : undefined,
-    enabled: isMounted && isConnected && isValidChannelId
+    enabled: isMounted && isConnected && isValidChannelId,
   });
 
   const { data: preAllocatedCount } = useContractRead({
     address: ROLLUP_BRIDGE_CORE_ADDRESS,
     abi: ROLLUP_BRIDGE_CORE_ABI,
-    functionName: 'getPreAllocatedLeavesCount',
+    functionName: "getPreAllocatedLeavesCount",
     args: channelTargetContract ? [channelTargetContract] : undefined,
-    enabled: isMounted && isConnected && !!channelTargetContract
+    enabled: isMounted && isConnected && !!channelTargetContract,
   });
 
   const { data: totalDeposits } = useContractRead({
     address: ROLLUP_BRIDGE_CORE_ADDRESS,
     abi: ROLLUP_BRIDGE_CORE_ABI,
-    functionName: 'getChannelTotalDeposits',
+    functionName: "getChannelTotalDeposits",
     args: isValidChannelId ? [BigInt(parsedChannelId)] : undefined,
-    enabled: isMounted && isConnected && isValidChannelId
+    enabled: isMounted && isConnected && isValidChannelId,
   });
 
   useEffect(() => {
     setFinalBalances({});
     setContractRegisteredKeys([]);
-    setContractRegisteredKeysError('');
+    setContractRegisteredKeysError("");
     setIsContractDataLoading(false);
     setFinalSnapshotFile(null);
     setFinalSnapshotData(null);
-    setFinalSnapshotError('');
+    setFinalSnapshotError("");
     setIsFinalSnapshotProcessing(false);
     setPermutation([]);
-    setPermutationError('');
+    setPermutationError("");
   }, [selectedChannelId]);
 
   useEffect(() => {
-    if (!isMounted || !isConnected || !isValidChannelId || !parsedChannelId) return;
+    if (!isMounted || !isConnected || !isValidChannelId || !parsedChannelId)
+      return;
 
     setIsContractDataLoading(true);
-    setContractRegisteredKeysError('');
+    setContractRegisteredKeysError("");
 
     fetchChannelDataFromContract(String(parsedChannelId))
       .then((channelData) => {
@@ -201,7 +234,10 @@
         setContractRegisteredKeys(keys);
       })
       .catch((error) => {
-        const message = error instanceof Error ? error.message : 'Failed to fetch channel data from contract';
+        const message =
+          error instanceof Error
+            ? error.message
+            : "Failed to fetch channel data from contract";
         setContractRegisteredKeys([]);
         setContractRegisteredKeysError(message);
       })
@@ -212,131 +248,89 @@
 
   const normalizeBalanceString = useCallback((value: string) => {
     const trimmed = value.trim();
-    return trimmed.toLowerCase() === '0x' ? '0' : trimmed;
+    return trimmed.toLowerCase() === "0x" ? "0" : trimmed;
   }, []);
 
   const normalizeStorageKey = useCallback((key: string) => {
     const trimmed = key.trim();
-    if (!trimmed) return '';
-    const raw = trimmed.toLowerCase().startsWith('0x') ? trimmed.slice(2) : trimmed;
-    const padded = raw.length < 64 ? raw.padStart(64, '0') : raw;
+    if (!trimmed) return "";
+    const raw = trimmed.toLowerCase().startsWith("0x")
+      ? trimmed.slice(2)
+      : trimmed;
+    const padded = raw.length < 64 ? raw.padStart(64, "0") : raw;
     return `0x${padded}`.toLowerCase();
   }, []);
 
-  const normalizeSnapshotValue = useCallback((value: string) => {
-    const normalized = normalizeBalanceString(String(value));
-    if (!normalized) return '0';
-    return BigInt(normalized).toString();
-  }, [normalizeBalanceString]);
-
-  const buildStorageValueMap = useCallback((snapshot: StateSnapshotFile) => {
-    const valuesByKey = new Map<string, string>();
-
-    snapshot.storageEntries.forEach((entry) => {
-      if (!entry?.key) return;
-      const normalizedKey = normalizeStorageKey(entry.key);
-      if (!normalizedKey) return;
-      valuesByKey.set(normalizedKey, normalizeSnapshotValue(entry.value));
-    });
-
-    if (snapshot.preAllocatedLeaves) {
-      snapshot.preAllocatedLeaves.forEach((leaf) => {
-        if (!leaf?.key) return;
-        const normalizedKey = normalizeStorageKey(leaf.key);
-        if (!normalizedKey || valuesByKey.has(normalizedKey)) return;
-        valuesByKey.set(normalizedKey, normalizeSnapshotValue(leaf.value));
+  const normalizeSnapshotValue = useCallback(
+    (value: string) => {
+      const normalized = normalizeBalanceString(String(value));
+      if (!normalized) return "0";
+      return BigInt(normalized).toString();
+    },
+    [normalizeBalanceString]
+  );
+
+  const buildStorageValueMap = useCallback(
+    (snapshot: StateSnapshotFile) => {
+      const valuesByKey = new Map<string, string>();
+
+      snapshot.storageEntries.forEach((entry) => {
+        if (!entry?.key) return;
+        const normalizedKey = normalizeStorageKey(entry.key);
+        if (!normalizedKey) return;
+        valuesByKey.set(normalizedKey, normalizeSnapshotValue(entry.value));
       });
-    }
-
-    return valuesByKey;
-  }, [normalizeSnapshotValue, normalizeStorageKey]);
-
-<<<<<<< HEAD
-    try {
-      const channelIdText = String(parsedChannelId);
-      const verifiedProofsData = await getData<any>(`channels/${channelIdText}/verifiedProofs`);
-      const latestSnapshot = await getLatestSnapshot(channelIdText);
-
-      let balances: FinalBalances | null = null;
-      let meta: { source: 'verifiedProof' | 'snapshot'; snapshotId?: string; sequenceNumber?: number; proofId?: string } | null = null;
-
-      if (verifiedProofsData) {
-        const verifiedProofsArray = Object.entries(verifiedProofsData)
-          .map(([key, value]: [string, any]) => ({ key, ...value }))
-          .filter((proof: any) => proof.zipFile?.content)
-          .sort((a: any, b: any) => {
-            const seqA = Number(a.sequenceNumber ?? 0);
-            const seqB = Number(b.sequenceNumber ?? 0);
-            if (seqA !== seqB) return seqA - seqB;
-            const timeA = Number(a.timestamp ?? a.submittedAt ?? 0);
-            const timeB = Number(b.timestamp ?? b.submittedAt ?? 0);
-            return timeA - timeB;
-          });
-
-        const latestProof = verifiedProofsArray[verifiedProofsArray.length - 1];
-
-        // Get ZIP content (supports both file-based and legacy formats)
-        let zipContent: string | null = null;
-        if (latestProof?.zipFile?.filePath) {
-          // New format: fetch from API
-          const result = await getProofZipContent(
-            String(selectedChannelId),
-            latestProof.key || latestProof.proofId?.replace('#', '-') || '',
-            'verifiedProofs'
-          );
-          zipContent = result?.content || null;
-        } else if (latestProof?.zipFile?.content) {
-          // Legacy format: use content directly
-          zipContent = latestProof.zipFile.content;
-        }
-
-        if (zipContent) {
-          const { parseProofFromBase64Zip, analyzeProof } = await import('@/lib/proofAnalyzer');
-          const parsed = await parseProofFromBase64Zip(zipContent);
-
-          if (parsed.instance && parsed.snapshot) {
-            const analysis = analyzeProof(parsed.instance, parsed.snapshot, 18);
-            const participants = (channelParticipants as string[]) || [];
-            balances = mapBalancesFromProof(analysis.balances, participants);
-            meta = {
-              source: 'verifiedProof',
-              proofId: latestProof.proofId || latestProof.key,
-              sequenceNumber: latestProof.sequenceNumber,
-            };
-          }
-        }
+
+      if (snapshot.preAllocatedLeaves) {
+        snapshot.preAllocatedLeaves.forEach((leaf) => {
+          if (!leaf?.key) return;
+          const normalizedKey = normalizeStorageKey(leaf.key);
+          if (!normalizedKey || valuesByKey.has(normalizedKey)) return;
+          valuesByKey.set(normalizedKey, normalizeSnapshotValue(leaf.value));
+        });
       }
-=======
+
+      return valuesByKey;
+    },
+    [normalizeSnapshotValue, normalizeStorageKey]
+  );
+
   const resolveFinalBalancesFromSnapshot = useCallback(
-    async (snapshot: StateSnapshotFile, participants: string[], channelId: number) => {
+    async (
+      snapshot: StateSnapshotFile,
+      participants: string[],
+      channelId: number
+    ) => {
       const valuesByKey = buildStorageValueMap(snapshot);
       const balances: FinalBalances = {};
       const missingParticipants: string[] = [];
->>>>>>> 7d9284cb
-
-      const { createPublicClient, http } = await import('viem');
-      const { sepolia } = await import('viem/chains');
+
+      const { createPublicClient, http } = await import("viem");
+      const { sepolia } = await import("viem/chains");
 
       const publicClient = createPublicClient({
         chain: sepolia,
-        transport: http(`https://eth-sepolia.g.alchemy.com/v2/${ALCHEMY_KEY}`)
+        transport: http(`https://eth-sepolia.g.alchemy.com/v2/${ALCHEMY_KEY}`),
       });
 
       const results = await Promise.all(
         participants.map(async (participant) => {
           try {
-            const l2MptKey = await publicClient.readContract({
+            const l2MptKey = (await publicClient.readContract({
               address: ROLLUP_BRIDGE_CORE_ADDRESS,
               abi: ROLLUP_BRIDGE_CORE_ABI,
-              functionName: 'getL2MptKey',
-              args: [BigInt(channelId), participant as `0x${string}`]
-            }) as bigint;
-
-            const keyHex = `0x${l2MptKey.toString(16).padStart(64, '0')}`;
+              functionName: "getL2MptKey",
+              args: [BigInt(channelId), participant as `0x${string}`],
+            })) as bigint;
+
+            const keyHex = `0x${l2MptKey.toString(16).padStart(64, "0")}`;
             return { participant, key: normalizeStorageKey(keyHex) };
           } catch (error) {
-            console.error(`Failed to fetch L2 MPT key for ${participant}:`, error);
-            return { participant, key: '' };
+            console.error(
+              `Failed to fetch L2 MPT key for ${participant}:`,
+              error
+            );
+            return { participant, key: "" };
           }
         })
       );
@@ -355,7 +349,9 @@
       });
 
       if (missingParticipants.length > 0) {
-        throw new Error(`state_snapshot.json missing balances for ${missingParticipants.length} participants.`);
+        throw new Error(
+          `state_snapshot.json missing balances for ${missingParticipants.length} participants.`
+        );
       }
 
       return balances;
@@ -369,26 +365,41 @@
     if (participants.length === 0) return;
 
     setIsFinalSnapshotProcessing(true);
-    setFinalSnapshotError('');
-
-    resolveFinalBalancesFromSnapshot(finalSnapshotData, participants, parsedChannelId)
+    setFinalSnapshotError("");
+
+    resolveFinalBalancesFromSnapshot(
+      finalSnapshotData,
+      participants,
+      parsedChannelId
+    )
       .then((balances) => {
         setFinalBalances(balances);
       })
       .catch((error) => {
-        const message = error instanceof Error ? error.message : 'Failed to resolve balances from snapshot';
+        const message =
+          error instanceof Error
+            ? error.message
+            : "Failed to resolve balances from snapshot";
         setFinalBalances({});
         setFinalSnapshotError(message);
       })
       .finally(() => {
         setIsFinalSnapshotProcessing(false);
       });
-  }, [channelParticipants, parsedChannelId, resolveFinalBalancesFromSnapshot, finalSnapshotData]);
+  }, [
+    channelParticipants,
+    parsedChannelId,
+    resolveFinalBalancesFromSnapshot,
+    finalSnapshotData,
+  ]);
 
   const finalBalancesArray = useMemo(() => {
     if (!channelParticipants || !finalBalances) return [];
     return (channelParticipants as string[]).map((participant: string) => {
-      const balance = finalBalances[participant.toLowerCase()] || finalBalances[participant] || '0';
+      const balance =
+        finalBalances[participant.toLowerCase()] ||
+        finalBalances[participant] ||
+        "0";
       return BigInt(normalizeBalanceString(balance));
     });
   }, [channelParticipants, finalBalances, normalizeBalanceString]);
@@ -398,9 +409,9 @@
 
     const formatShort = (value: bigint) => {
       const full = formatUnits(value, 18);
-      const [whole, fraction] = full.split('.');
+      const [whole, fraction] = full.split(".");
       if (!fraction) return full;
-      const trimmed = fraction.slice(0, 6).replace(/0+$/, '');
+      const trimmed = fraction.slice(0, 6).replace(/0+$/, "");
       return trimmed ? `${whole}.${trimmed}` : whole;
     };
 
@@ -408,20 +419,25 @@
 
     return finalSnapshotData.registeredKeys.map((key) => {
       const normalizedKey = normalizeStorageKey(key);
-      const value = valuesByKey.get(normalizedKey) ?? '0';
-      const wei = BigInt(normalizeBalanceString(value) || '0');
+      const value = valuesByKey.get(normalizedKey) ?? "0";
+      const wei = BigInt(normalizeBalanceString(value) || "0");
       return {
         key,
         value,
         formatted: formatShort(wei),
       };
     });
-  }, [buildStorageValueMap, normalizeBalanceString, normalizeStorageKey, finalSnapshotData]);
+  }, [
+    buildStorageValueMap,
+    normalizeBalanceString,
+    normalizeStorageKey,
+    finalSnapshotData,
+  ]);
 
   const { write: verifyFinalBalances, data: verifyData } = useContractWrite({
     address: ROLLUP_BRIDGE_PROOF_MANAGER_ADDRESS,
     abi: ROLLUP_BRIDGE_PROOF_MANAGER_ABI,
-    functionName: 'verifyFinalBalancesGroth16',
+    functionName: "verifyFinalBalancesGroth16",
   });
 
   const { isLoading: isTransactionLoading, isSuccess } = useWaitForTransaction({
@@ -432,103 +448,144 @@
     if (isSuccess) {
       setShowSuccessPopup(true);
       setIsGeneratingProof(false);
-      setProofGenerationStatus('');
+      setProofGenerationStatus("");
     }
   }, [isSuccess]);
 
   const getChannelStateName = (state: number) => {
     switch (state) {
-      case 0: return 'None';
-      case 1: return 'Initialized';
-      case 2: return 'Open';
-      case 3: return 'Closing';
-      case 4: return 'Closed';
-      default: return 'Unknown';
+      case 0:
+        return "None";
+      case 1:
+        return "Initialized";
+      case 2:
+        return "Open";
+      case 3:
+        return "Closing";
+      case 4:
+        return "Closed";
+      default:
+        return "Unknown";
     }
   };
 
   const getChannelStateColor = (state: number) => {
     switch (state) {
-      case 0: return 'text-gray-500';
-      case 1: return 'text-blue-400';
-      case 2: return 'text-green-400';
-      case 3: return 'text-green-400';
-      case 4: return 'text-yellow-400';
-      case 5: return 'text-red-400';
-      default: return 'text-gray-500';
+      case 0:
+        return "text-gray-500";
+      case 1:
+        return "text-blue-400";
+      case 2:
+        return "text-green-400";
+      case 3:
+        return "text-green-400";
+      case 4:
+        return "text-yellow-400";
+      case 5:
+        return "text-red-400";
+      default:
+        return "text-gray-500";
     }
   };
 
-  const parseSnapshotFile = useCallback(async (file: File) => {
-    const text = await file.text();
-    const jsonData = JSON.parse(text);
-
-    if (typeof jsonData !== 'object' || jsonData === null) {
-      throw new Error('Invalid JSON format');
-    }
-
-    if (!Array.isArray(jsonData.registeredKeys) || !Array.isArray(jsonData.storageEntries)) {
-      throw new Error('Invalid state_snapshot.json: missing registeredKeys or storageEntries');
-    }
-
-    if (typeof jsonData.stateRoot !== 'string') {
-      throw new Error('Invalid state_snapshot.json: missing stateRoot');
-    }
-
-    if (jsonData.channelId && parsedChannelId && Number(jsonData.channelId) !== Number(parsedChannelId)) {
-      throw new Error(`Snapshot channelId (${jsonData.channelId}) does not match selected channel (${parsedChannelId})`);
-    }
-
-    const registeredKeys = jsonData.registeredKeys.map((key: unknown) => {
-      if (typeof key !== 'string') {
-        throw new Error('Invalid registeredKeys entry in state_snapshot.json');
+  const parseSnapshotFile = useCallback(
+    async (file: File) => {
+      const text = await file.text();
+      const jsonData = JSON.parse(text);
+
+      if (typeof jsonData !== "object" || jsonData === null) {
+        throw new Error("Invalid JSON format");
       }
-      return key;
-    });
-
-    const storageEntries = jsonData.storageEntries.map((entry: any) => {
-      if (!entry || typeof entry !== 'object') {
-        throw new Error('Invalid storageEntries entry in state_snapshot.json');
+
+      if (
+        !Array.isArray(jsonData.registeredKeys) ||
+        !Array.isArray(jsonData.storageEntries)
+      ) {
+        throw new Error(
+          "Invalid state_snapshot.json: missing registeredKeys or storageEntries"
+        );
       }
-      if (typeof entry.key !== 'string' || typeof entry.value !== 'string') {
-        throw new Error('Invalid storageEntries entry in state_snapshot.json');
+
+      if (typeof jsonData.stateRoot !== "string") {
+        throw new Error("Invalid state_snapshot.json: missing stateRoot");
       }
-      return { key: entry.key, value: entry.value };
-    });
-
-    const preAllocatedLeaves = Array.isArray(jsonData.preAllocatedLeaves)
-      ? jsonData.preAllocatedLeaves.map((leaf: any) => {
-          if (!leaf || typeof leaf !== 'object') return null;
-          if (typeof leaf.key !== 'string' || typeof leaf.value !== 'string') return null;
-          return { key: leaf.key, value: leaf.value };
-        }).filter(Boolean)
-      : undefined;
-
-    const snapshot: StateSnapshotFile = {
-      channelId: jsonData.channelId,
-      stateRoot: jsonData.stateRoot,
-      registeredKeys,
-      storageEntries,
-      contractAddress: jsonData.contractAddress,
-      preAllocatedLeaves
-    };
-
-    buildStorageValueMap(snapshot);
-
-    return snapshot;
-  }, [buildStorageValueMap, parsedChannelId]);
+
+      if (
+        jsonData.channelId &&
+        parsedChannelId &&
+        Number(jsonData.channelId) !== Number(parsedChannelId)
+      ) {
+        throw new Error(
+          `Snapshot channelId (${jsonData.channelId}) does not match selected channel (${parsedChannelId})`
+        );
+      }
+
+      const registeredKeys = jsonData.registeredKeys.map((key: unknown) => {
+        if (typeof key !== "string") {
+          throw new Error(
+            "Invalid registeredKeys entry in state_snapshot.json"
+          );
+        }
+        return key;
+      });
+
+      const storageEntries = jsonData.storageEntries.map((entry: any) => {
+        if (!entry || typeof entry !== "object") {
+          throw new Error(
+            "Invalid storageEntries entry in state_snapshot.json"
+          );
+        }
+        if (typeof entry.key !== "string" || typeof entry.value !== "string") {
+          throw new Error(
+            "Invalid storageEntries entry in state_snapshot.json"
+          );
+        }
+        return { key: entry.key, value: entry.value };
+      });
+
+      const preAllocatedLeaves = Array.isArray(jsonData.preAllocatedLeaves)
+        ? jsonData.preAllocatedLeaves
+            .map((leaf: any) => {
+              if (!leaf || typeof leaf !== "object") return null;
+              if (
+                typeof leaf.key !== "string" ||
+                typeof leaf.value !== "string"
+              )
+                return null;
+              return { key: leaf.key, value: leaf.value };
+            })
+            .filter(Boolean)
+        : undefined;
+
+      const snapshot: StateSnapshotFile = {
+        channelId: jsonData.channelId,
+        stateRoot: jsonData.stateRoot,
+        registeredKeys,
+        storageEntries,
+        contractAddress: jsonData.contractAddress,
+        preAllocatedLeaves,
+      };
+
+      buildStorageValueMap(snapshot);
+
+      return snapshot;
+    },
+    [buildStorageValueMap, parsedChannelId]
+  );
 
   const handleFinalSnapshotFileUpload = async (file: File) => {
     try {
-      setFinalSnapshotError('');
+      setFinalSnapshotError("");
       const snapshot = await parseSnapshotFile(file);
       setFinalSnapshotFile(file);
       setFinalSnapshotData(snapshot);
       setFinalBalances({});
       setIsFinalSnapshotProcessing(false);
     } catch (error) {
-      console.error('Error parsing final state_snapshot.json:', error);
-      setFinalSnapshotError(error instanceof Error ? error.message : 'Invalid file format');
+      console.error("Error parsing final state_snapshot.json:", error);
+      setFinalSnapshotError(
+        error instanceof Error ? error.message : "Invalid file format"
+      );
       setFinalSnapshotFile(null);
       setFinalSnapshotData(null);
       setFinalBalances({});
@@ -542,21 +599,25 @@
       const treeSize = initialKeysRaw.length;
 
       if (treeSize === 0) {
-        throw new Error('No registeredKeys found for the selected channel.');
+        throw new Error("No registeredKeys found for the selected channel.");
       }
 
       if (finalKeysRaw.length !== treeSize) {
-        throw new Error(`registeredKeys length mismatch between contract (${treeSize}) and final (${finalKeysRaw.length}) snapshots.`);
+        throw new Error(
+          `registeredKeys length mismatch between contract (${treeSize}) and final (${finalKeysRaw.length}) snapshots.`
+        );
       }
 
-      const initialKeys = initialKeysRaw.map((key) => normalizeStorageKey(String(key)));
+      const initialKeys = initialKeysRaw.map((key) =>
+        normalizeStorageKey(String(key))
+      );
       const finalKeys = finalKeysRaw.map((key) => normalizeStorageKey(key));
 
       const initialKeySet = new Set<string>();
       const duplicateInitialKeys = new Set<string>();
       initialKeys.forEach((key) => {
         if (!key) {
-          duplicateInitialKeys.add('');
+          duplicateInitialKeys.add("");
           return;
         }
         if (initialKeySet.has(key)) {
@@ -566,14 +627,16 @@
       });
 
       if (duplicateInitialKeys.size > 0) {
-        throw new Error('Contract registeredKeys contain duplicate or empty entries.');
+        throw new Error(
+          "Contract registeredKeys contain duplicate or empty entries."
+        );
       }
 
       const finalIndexByKey = new Map<string, number>();
       const duplicateFinalKeys = new Set<string>();
       finalKeys.forEach((key, index) => {
         if (!key) {
-          duplicateFinalKeys.add('');
+          duplicateFinalKeys.add("");
           return;
         }
         if (finalIndexByKey.has(key)) {
@@ -584,7 +647,9 @@
       });
 
       if (duplicateFinalKeys.size > 0) {
-        throw new Error('Final snapshot contains duplicate or empty registeredKeys.');
+        throw new Error(
+          "Final snapshot contains duplicate or empty registeredKeys."
+        );
       }
 
       const permutation: number[] = [];
@@ -600,15 +665,19 @@
       });
 
       if (missingKeys.length > 0) {
-        throw new Error(`Final snapshot missing ${missingKeys.length} registeredKeys from contract data.`);
+        throw new Error(
+          `Final snapshot missing ${missingKeys.length} registeredKeys from contract data.`
+        );
       }
 
       const uniqueIndices = new Set(permutation);
       if (uniqueIndices.size !== treeSize) {
-        throw new Error('Permutation contains duplicate indices.');
+        throw new Error("Permutation contains duplicate indices.");
       }
 
-      const invalidIndex = permutation.find((value) => value < 0 || value >= treeSize);
+      const invalidIndex = permutation.find(
+        (value) => value < 0 || value >= treeSize
+      );
       if (invalidIndex !== undefined) {
         throw new Error(`Permutation index out of range: ${invalidIndex}`);
       }
@@ -620,13 +689,20 @@
 
   useEffect(() => {
     setPermutation([]);
-    setPermutationError('');
+    setPermutationError("");
     if (!finalSnapshotData || contractRegisteredKeys.length === 0) return;
     try {
-      const nextPermutation = buildPermutation(contractRegisteredKeys, finalSnapshotData);
+      const nextPermutation = buildPermutation(
+        contractRegisteredKeys,
+        finalSnapshotData
+      );
       setPermutation(nextPermutation);
     } catch (error) {
-      setPermutationError(error instanceof Error ? error.message : 'Failed to generate permutation');
+      setPermutationError(
+        error instanceof Error
+          ? error.message
+          : "Failed to generate permutation"
+      );
     }
   }, [contractRegisteredKeys, finalSnapshotData, buildPermutation]);
 
@@ -636,11 +712,18 @@
   );
 
   const generateGroth16Proof = async () => {
-    if (!parsedChannelId || !channelParticipants || !channelTreeSize || !finalStateRoot) {
-      throw new Error('Missing channel data');
+    if (
+      !parsedChannelId ||
+      !channelParticipants ||
+      !channelTreeSize ||
+      !finalStateRoot
+    ) {
+      throw new Error("Missing channel data");
     }
     if (!finalSnapshotData) {
-      throw new Error('Upload final state_snapshot.json before generating proof');
+      throw new Error(
+        "Upload final state_snapshot.json before generating proof"
+      );
     }
 
     const treeSize = Number(channelTreeSize);
@@ -650,10 +733,12 @@
     }
 
     if (finalSnapshotData.registeredKeys.length > treeSize) {
-      throw new Error(`registeredKeys length (${finalSnapshotData.registeredKeys.length}) exceeds tree size ${treeSize}`);
+      throw new Error(
+        `registeredKeys length (${finalSnapshotData.registeredKeys.length}) exceeds tree size ${treeSize}`
+      );
     }
 
-    setProofGenerationStatus('Preparing state snapshot data...');
+    setProofGenerationStatus("Preparing state snapshot data...");
 
     const valuesByKey = buildStorageValueMap(finalSnapshotData);
     const storageKeysL2MPT = finalSnapshotData.registeredKeys.slice();
@@ -664,104 +749,131 @@
       const value = valuesByKey.get(normalizedKey);
       if (!value) {
         missingKeys.push(key);
-        return '0';
+        return "0";
       }
       return value;
     });
 
     if (missingKeys.length > 0) {
-      console.warn(`Missing ${missingKeys.length} storage entries in state_snapshot.json`, missingKeys);
+      console.warn(
+        `Missing ${missingKeys.length} storage entries in state_snapshot.json`,
+        missingKeys
+      );
     }
 
     while (storageKeysL2MPT.length < treeSize) {
-      storageKeysL2MPT.push('0');
-      storageValues.push('0');
+      storageKeysL2MPT.push("0");
+      storageValues.push("0");
     }
 
-    setProofGenerationStatus('Preparing circuit input...');
-    
+    setProofGenerationStatus("Preparing circuit input...");
+
     const circuitInput = {
       storage_keys_L2MPT: storageKeysL2MPT,
       storage_values: storageValues,
-      treeSize: treeSize
+      treeSize: treeSize,
     };
-    
-    console.log('Circuit Input for State Snapshot:', circuitInput);
-    console.log('Final State Root:', finalStateRoot);
-    console.log('Snapshot State Root:', finalSnapshotData.stateRoot);
-    
+
+    console.log("Circuit Input for State Snapshot:", circuitInput);
+    console.log("Final State Root:", finalStateRoot);
+    console.log("Snapshot State Root:", finalSnapshotData.stateRoot);
+
     const memoryReq = getMemoryRequirement(treeSize);
     const needsDownload = requiresExternalDownload(treeSize);
-    const downloadInfo = needsDownload ? ` + ${getDownloadSize(treeSize)} download` : '';
-    setProofGenerationStatus(`Generating Groth16 proof for ${treeSize}-leaf tree (${memoryReq}${downloadInfo})...`);
-    
+    const downloadInfo = needsDownload
+      ? ` + ${getDownloadSize(treeSize)} download`
+      : "";
+    setProofGenerationStatus(
+      `Generating Groth16 proof for ${treeSize}-leaf tree (${memoryReq}${downloadInfo})...`
+    );
+
     const result = await generateClientSideProof(circuitInput, (status) => {
       setProofGenerationStatus(status);
     });
-    
-    setProofGenerationStatus('Validating proof against final state root...');
-    
+
+    setProofGenerationStatus("Validating proof against final state root...");
+
     // The circuit should produce a merkle root that matches the final state root stored in the contract
-    const computedMerkleRoot = `0x${BigInt(result.publicSignals[0]).toString(16).padStart(64, '0')}`;
+    const computedMerkleRoot = `0x${BigInt(result.publicSignals[0])
+      .toString(16)
+      .padStart(64, "0")}`;
     const expectedFinalStateRoot = finalStateRoot;
-    
-    console.log('=== PROOF VALIDATION DEBUG ===');
-    console.log('Computed Merkle Root:', computedMerkleRoot);
-    console.log('Expected Final State Root:', expectedFinalStateRoot);
-    console.log('Final State Root (raw):', finalStateRoot);
-    console.log('Circuit Input:', circuitInput);
-    console.log('Generated Public Signals:', result.publicSignals);
-    console.log('Storage Keys L2 MPT:', storageKeysL2MPT);
-    console.log('Storage Values:', storageValues);
-    console.log('State Snapshot:', finalSnapshotData);
-    console.log('Channel Participants:', channelParticipants);
-    
-    if (computedMerkleRoot.toLowerCase() !== expectedFinalStateRoot.toLowerCase()) {
-      console.warn(`⚠️  WARNING: Computed merkle root ${computedMerkleRoot} does not match expected final state root ${expectedFinalStateRoot}`);
-      console.warn(`⚠️  This will likely cause the contract verification to fail.`);
-      console.warn(`⚠️  The issue is that the snapshot balances don't produce the expected final state root.`);
+
+    console.log("=== PROOF VALIDATION DEBUG ===");
+    console.log("Computed Merkle Root:", computedMerkleRoot);
+    console.log("Expected Final State Root:", expectedFinalStateRoot);
+    console.log("Final State Root (raw):", finalStateRoot);
+    console.log("Circuit Input:", circuitInput);
+    console.log("Generated Public Signals:", result.publicSignals);
+    console.log("Storage Keys L2 MPT:", storageKeysL2MPT);
+    console.log("Storage Values:", storageValues);
+    console.log("State Snapshot:", finalSnapshotData);
+    console.log("Channel Participants:", channelParticipants);
+
+    if (
+      computedMerkleRoot.toLowerCase() !== expectedFinalStateRoot.toLowerCase()
+    ) {
+      console.warn(
+        `⚠️  WARNING: Computed merkle root ${computedMerkleRoot} does not match expected final state root ${expectedFinalStateRoot}`
+      );
+      console.warn(
+        `⚠️  This will likely cause the contract verification to fail.`
+      );
+      console.warn(
+        `⚠️  The issue is that the snapshot balances don't produce the expected final state root.`
+      );
       console.warn(`⚠️  Proceeding anyway to see contract error details...`);
       // throw new Error(`Proof validation failed: Computed merkle root ${computedMerkleRoot} does not match expected final state root ${expectedFinalStateRoot}`);
     }
-    
-    setProofGenerationStatus('Proof generated and validated successfully!');
-    
+
+    setProofGenerationStatus("Proof generated and validated successfully!");
+
     return {
       proof: {
         pA: result.proof.pA as [bigint, bigint, bigint, bigint],
-        pB: result.proof.pB as [bigint, bigint, bigint, bigint, bigint, bigint, bigint, bigint],
-        pC: result.proof.pC as [bigint, bigint, bigint, bigint]
+        pB: result.proof.pB as [
+          bigint,
+          bigint,
+          bigint,
+          bigint,
+          bigint,
+          bigint,
+          bigint,
+          bigint
+        ],
+        pC: result.proof.pC as [bigint, bigint, bigint, bigint],
       },
-    }
+    };
   };
 
   const handleUnfreezeState = async () => {
     if (!isValidChannelId || !channelInfo) return;
-    
+
     setIsGeneratingProof(true);
-    
+
     try {
       const { proof } = await generateGroth16Proof();
       setGeneratedProof(proof);
-      
-      setProofGenerationStatus('Submitting to blockchain...');
-      
+
+      setProofGenerationStatus("Submitting to blockchain...");
+
       verifyFinalBalances?.({
         args: [
           BigInt(parsedChannelId!),
           finalBalancesArray,
           permutationArgs,
-          proof
-        ]
+          proof,
+        ],
       });
     } catch (error) {
-      console.error('Error during unfreeze:', error);
-      const errorMessage = error instanceof Error ? error.message : 'Unknown error';
+      console.error("Error during unfreeze:", error);
+      const errorMessage =
+        error instanceof Error ? error.message : "Unknown error";
       setProofGenerationStatus(`Error: ${errorMessage}`);
       setIsGeneratingProof(false);
-      
+
       setTimeout(() => {
-        setProofGenerationStatus('');
+        setProofGenerationStatus("");
       }, 5000);
     }
   };
@@ -769,17 +881,17 @@
   const isFormValid = () => {
     return Boolean(
       channelInfo &&
-      contractRegisteredKeys.length > 0 &&
-      finalSnapshotData &&
-      Object.keys(finalBalances).length > 0 &&
-      !contractRegisteredKeysError &&
-      !isContractDataLoading &&
-      !finalSnapshotError &&
-      !permutationError &&
-      permutation.length === contractRegisteredKeys.length &&
-      !isFinalSnapshotProcessing &&
-      (isFrostSignatureEnabled ? isSignatureVerified : true) && // Skip signature check if frost disabled
-      Number(channelInfo[1]) === 3
+        contractRegisteredKeys.length > 0 &&
+        finalSnapshotData &&
+        Object.keys(finalBalances).length > 0 &&
+        !contractRegisteredKeysError &&
+        !isContractDataLoading &&
+        !finalSnapshotError &&
+        !permutationError &&
+        permutation.length === contractRegisteredKeys.length &&
+        !isFinalSnapshotProcessing &&
+        (isFrostSignatureEnabled ? isSignatureVerified : true) && // Skip signature check if frost disabled
+        Number(channelInfo[1]) === 3
     );
   };
 
@@ -799,416 +911,567 @@
       <div className="min-h-screen space-background">
         <Sidebar isConnected={isConnected} onCollapse={setSidebarCollapsed} />
 
-      <MobileNavigation 
-        showMobileMenu={showMobileMenu} 
-        setShowMobileMenu={setShowMobileMenu} 
-      />
-
-      <div className="ml-0 lg:ml-72 transition-all duration-300 min-h-screen space-background flex flex-col">
-        <main className="px-4 py-8 lg:px-8 flex-1">
-          <div className="max-w-5xl mx-auto">
-          <div className="mb-8">
-            <div className="flex items-center gap-3 mb-2">
-              <div className="h-10 w-10 bg-[#4fc3f7] flex items-center justify-center shadow-lg shadow-[#4fc3f7]/30">
-                <Unlock className="w-6 h-6 text-white" />
+        <MobileNavigation
+          showMobileMenu={showMobileMenu}
+          setShowMobileMenu={setShowMobileMenu}
+        />
+
+        <div className="ml-0 lg:ml-72 transition-all duration-300 min-h-screen space-background flex flex-col">
+          <main className="px-4 py-8 lg:px-8 flex-1">
+            <div className="max-w-5xl mx-auto">
+              <div className="mb-8">
+                <div className="flex items-center gap-3 mb-2">
+                  <div className="h-10 w-10 bg-[#4fc3f7] flex items-center justify-center shadow-lg shadow-[#4fc3f7]/30">
+                    <Unlock className="w-6 h-6 text-white" />
+                  </div>
+                  <h1 className="text-3xl font-bold text-white">
+                    Unfreeze State
+                  </h1>
+                </div>
+                <p className="text-gray-300 ml-13">
+                  Verify final balances and close the channel
+                </p>
               </div>
-              <h1 className="text-3xl font-bold text-white">Unfreeze State</h1>
-            </div>
-            <p className="text-gray-300 ml-13">
-              Verify final balances and close the channel
-            </p>
-          </div>
-
-          {!isConnected ? (
-            <div className="bg-gradient-to-b from-[#1a2347] to-[#0a1930] border border-[#4fc3f7] p-8 text-center shadow-lg shadow-[#4fc3f7]/20">
-              <div className="h-16 w-16 bg-[#4fc3f7]/10 border border-[#4fc3f7]/30 flex items-center justify-center mx-auto mb-4">
-                <Link className="w-8 h-8 text-[#4fc3f7]" />
-              </div>
-              <h3 className="text-xl font-semibold text-white mb-2">Connect Your Wallet</h3>
-              <p className="text-gray-300 mb-6">Please connect your wallet to unfreeze channel state</p>
-              <ConnectButton />
-            </div>
-          ) : isLoadingChannels ? (
-            <div className="bg-gradient-to-b from-[#1a2347] to-[#0a1930] border border-[#4fc3f7] p-8 text-center shadow-lg shadow-[#4fc3f7]/20">
-              <div className="h-16 w-16 bg-[#4fc3f7]/10 border border-[#4fc3f7]/30 flex items-center justify-center mx-auto mb-4">
-                <Settings className="w-8 h-8 text-[#4fc3f7] animate-spin" />
-              </div>
-              <h3 className="text-xl font-semibold text-white mb-2">Loading Channels...</h3>
-              <p className="text-gray-300">Fetching your channel data from the blockchain</p>
-            </div>
-          ) : (
-            <div className="space-y-6">
-              {/* Channel ID Input Section */}
-              <div className="bg-gradient-to-b from-[#1a2347] to-[#0a1930] border border-[#4fc3f7] p-6 shadow-lg shadow-[#4fc3f7]/20">
-                <h3 className="text-lg font-semibold text-white mb-4 flex items-center gap-2">
-                  <Settings className="w-5 h-5 text-[#4fc3f7]" />
-                  Select Channel to Unfreeze
-                </h3>
-                
-                {/* Manual Channel ID Input */}
-                <div className="space-y-4">
-                  <div>
-                    <label className="block text-sm font-medium text-gray-300 mb-2">
-                      Channel ID
-                    </label>
-                    <input
-                      type="number"
-                      value={selectedChannelId}
-                      onChange={(e) => setSelectedChannelId(e.target.value)}
-                      placeholder="Enter channel ID..."
-                      className="w-full px-4 py-3 bg-[#0a1930] border border-[#4fc3f7]/30 rounded-lg text-white placeholder-gray-400 focus:border-[#4fc3f7] focus:ring-1 focus:ring-[#4fc3f7] transition-colors"
-                    />
+
+              {!isConnected ? (
+                <div className="bg-gradient-to-b from-[#1a2347] to-[#0a1930] border border-[#4fc3f7] p-8 text-center shadow-lg shadow-[#4fc3f7]/20">
+                  <div className="h-16 w-16 bg-[#4fc3f7]/10 border border-[#4fc3f7]/30 flex items-center justify-center mx-auto mb-4">
+                    <Link className="w-8 h-8 text-[#4fc3f7]" />
                   </div>
-                  
-                  {/* Show available closing channels */}
-                  {closingChannels.length > 0 && (
-                    <div>
-                      <p className="text-sm text-gray-400 mb-2">Your channels in "Closing" state:</p>
-                      <div className="flex flex-wrap gap-2">
-                        {closingChannels.map((channel) => (
-                          <button
-                            key={channel.id}
-                            onClick={() => setSelectedChannelId(channel.id.toString())}
-                            className={`px-3 py-1 rounded border text-sm transition-all ${
-                              selectedChannelId === channel.id.toString()
-                                ? 'border-[#4fc3f7] bg-[#4fc3f7]/20 text-[#4fc3f7]'
-                                : 'border-[#4fc3f7]/30 text-gray-300 hover:border-[#4fc3f7] hover:text-[#4fc3f7]'
-                            }`}
-                          >
-                            #{channel.id}
-                          </button>
-                        ))}
-                      </div>
-                    </div>
-                  )}
-                  
-                  {closingChannels.length === 0 && (
-                    <div className="p-4 bg-yellow-500/10 border border-yellow-500/30 rounded-lg">
-                      <div className="flex items-start gap-3">
-                        <div className="text-yellow-400 mt-0.5">⚠️</div>
-                        <div>
-                          <p className="text-yellow-300 text-sm font-medium">No Closing Channels Found</p>
-                          <p className="text-yellow-400 text-sm mt-1">
-                            You don't have any channels in "Closing" state. Submit proofs first to move channels to Closing state.
-                          </p>
-                        </div>
-                      </div>
-                    </div>
-                  )}
+                  <h3 className="text-xl font-semibold text-white mb-2">
+                    Connect Your Wallet
+                  </h3>
+                  <p className="text-gray-300 mb-6">
+                    Please connect your wallet to unfreeze channel state
+                  </p>
+                  <ConnectButton />
                 </div>
-              </div>
-
-              {isValidChannelId && channelInfo && (
-                <>
+              ) : isLoadingChannels ? (
+                <div className="bg-gradient-to-b from-[#1a2347] to-[#0a1930] border border-[#4fc3f7] p-8 text-center shadow-lg shadow-[#4fc3f7]/20">
+                  <div className="h-16 w-16 bg-[#4fc3f7]/10 border border-[#4fc3f7]/30 flex items-center justify-center mx-auto mb-4">
+                    <Settings className="w-8 h-8 text-[#4fc3f7] animate-spin" />
+                  </div>
+                  <h3 className="text-xl font-semibold text-white mb-2">
+                    Loading Channels...
+                  </h3>
+                  <p className="text-gray-300">
+                    Fetching your channel data from the blockchain
+                  </p>
+                </div>
+              ) : (
+                <div className="space-y-6">
+                  {/* Channel ID Input Section */}
                   <div className="bg-gradient-to-b from-[#1a2347] to-[#0a1930] border border-[#4fc3f7] p-6 shadow-lg shadow-[#4fc3f7]/20">
                     <h3 className="text-lg font-semibold text-white mb-4 flex items-center gap-2">
-                      <FileText className="w-5 h-5 text-[#4fc3f7]" />
-                      Channel {parsedChannelId} - {getChannelStateName(Number(channelInfo[1]))}
+                      <Settings className="w-5 h-5 text-[#4fc3f7]" />
+                      Select Channel to Unfreeze
                     </h3>
-                    
-                    {Number(channelInfo[1]) !== 3 && (
-                      <div className="mb-4 p-4 bg-red-500/10 border border-red-500/30 rounded-lg">
-                        <div className="text-red-400 text-sm">
-                          ⚠️ Channel must be in "Closing" state (state 3) to verify final balances. Current state: {getChannelStateName(Number(channelInfo[1]))}
+
+                    {/* Manual Channel ID Input */}
+                    <div className="space-y-4">
+                      <div>
+                        <label className="block text-sm font-medium text-gray-300 mb-2">
+                          Channel ID
+                        </label>
+                        <input
+                          type="number"
+                          value={selectedChannelId}
+                          onChange={(e) => setSelectedChannelId(e.target.value)}
+                          placeholder="Enter channel ID..."
+                          className="w-full px-4 py-3 bg-[#0a1930] border border-[#4fc3f7]/30 rounded-lg text-white placeholder-gray-400 focus:border-[#4fc3f7] focus:ring-1 focus:ring-[#4fc3f7] transition-colors"
+                        />
+                      </div>
+
+                      {/* Show available closing channels */}
+                      {closingChannels.length > 0 && (
+                        <div>
+                          <p className="text-sm text-gray-400 mb-2">
+                            Your channels in "Closing" state:
+                          </p>
+                          <div className="flex flex-wrap gap-2">
+                            {closingChannels.map((channel) => (
+                              <button
+                                key={channel.id}
+                                onClick={() =>
+                                  setSelectedChannelId(channel.id.toString())
+                                }
+                                className={`px-3 py-1 rounded border text-sm transition-all ${
+                                  selectedChannelId === channel.id.toString()
+                                    ? "border-[#4fc3f7] bg-[#4fc3f7]/20 text-[#4fc3f7]"
+                                    : "border-[#4fc3f7]/30 text-gray-300 hover:border-[#4fc3f7] hover:text-[#4fc3f7]"
+                                }`}
+                              >
+                                #{channel.id}
+                              </button>
+                            ))}
+                          </div>
                         </div>
-                      </div>
-                    )}
-                    
-                    <div className="grid grid-cols-2 md:grid-cols-4 gap-4">
-                      <div className="text-center p-4 bg-[#0a1930]/50 border border-[#4fc3f7]/30">
-                        <div className="text-sm text-gray-400">Status</div>
-                        <div className={`text-xl font-bold ${getChannelStateColor(Number(channelInfo[1]))}`}>
+                      )}
+
+                      {closingChannels.length === 0 && (
+                        <div className="p-4 bg-yellow-500/10 border border-yellow-500/30 rounded-lg">
+                          <div className="flex items-start gap-3">
+                            <div className="text-yellow-400 mt-0.5">⚠️</div>
+                            <div>
+                              <p className="text-yellow-300 text-sm font-medium">
+                                No Closing Channels Found
+                              </p>
+                              <p className="text-yellow-400 text-sm mt-1">
+                                You don't have any channels in "Closing" state.
+                                Submit proofs first to move channels to Closing
+                                state.
+                              </p>
+                            </div>
+                          </div>
+                        </div>
+                      )}
+                    </div>
+                  </div>
+
+                  {isValidChannelId && channelInfo && (
+                    <>
+                      <div className="bg-gradient-to-b from-[#1a2347] to-[#0a1930] border border-[#4fc3f7] p-6 shadow-lg shadow-[#4fc3f7]/20">
+                        <h3 className="text-lg font-semibold text-white mb-4 flex items-center gap-2">
+                          <FileText className="w-5 h-5 text-[#4fc3f7]" />
+                          Channel {parsedChannelId} -{" "}
                           {getChannelStateName(Number(channelInfo[1]))}
+                        </h3>
+
+                        {Number(channelInfo[1]) !== 3 && (
+                          <div className="mb-4 p-4 bg-red-500/10 border border-red-500/30 rounded-lg">
+                            <div className="text-red-400 text-sm">
+                              ⚠️ Channel must be in "Closing" state (state 3) to
+                              verify final balances. Current state:{" "}
+                              {getChannelStateName(Number(channelInfo[1]))}
+                            </div>
+                          </div>
+                        )}
+
+                        <div className="grid grid-cols-2 md:grid-cols-4 gap-4">
+                          <div className="text-center p-4 bg-[#0a1930]/50 border border-[#4fc3f7]/30">
+                            <div className="text-sm text-gray-400">Status</div>
+                            <div
+                              className={`text-xl font-bold ${getChannelStateColor(
+                                Number(channelInfo[1])
+                              )}`}
+                            >
+                              {getChannelStateName(Number(channelInfo[1]))}
+                            </div>
+                          </div>
+                          <div className="text-center p-4 bg-[#0a1930]/50 border border-[#4fc3f7]/30">
+                            <div className="text-sm text-gray-400">
+                              Participants
+                            </div>
+                            <div className="text-xl font-bold text-white">
+                              {channelParticipants?.length || 0}
+                            </div>
+                          </div>
+                          <div className="text-center p-4 bg-[#0a1930]/50 border border-[#4fc3f7]/30">
+                            <div className="text-sm text-gray-400">
+                              Tree Size
+                            </div>
+                            <div className="text-xl font-bold text-white">
+                              {channelTreeSize
+                                ? Number(channelTreeSize)
+                                : "..."}
+                            </div>
+                          </div>
+                          <div className="text-center p-4 bg-[#0a1930]/50 border border-[#4fc3f7]/30">
+                            <div className="text-sm text-gray-400">
+                              Signature
+                            </div>
+                            {isFrostSignatureEnabled === false ? (
+                              <div className="text-xl font-bold text-gray-400">
+                                Not Required
+                              </div>
+                            ) : (
+                              <div
+                                className={`text-xl font-bold ${
+                                  isSignatureVerified
+                                    ? "text-green-400"
+                                    : "text-red-400"
+                                }`}
+                              >
+                                {isSignatureVerified
+                                  ? "Verified"
+                                  : "Not Verified"}
+                              </div>
+                            )}
+                          </div>
                         </div>
-                      </div>
-                      <div className="text-center p-4 bg-[#0a1930]/50 border border-[#4fc3f7]/30">
-                        <div className="text-sm text-gray-400">Participants</div>
-                        <div className="text-xl font-bold text-white">{channelParticipants?.length || 0}</div>
-                      </div>
-                      <div className="text-center p-4 bg-[#0a1930]/50 border border-[#4fc3f7]/30">
-                        <div className="text-sm text-gray-400">Tree Size</div>
-                        <div className="text-xl font-bold text-white">{channelTreeSize ? Number(channelTreeSize) : '...'}</div>
-                      </div>
-                      <div className="text-center p-4 bg-[#0a1930]/50 border border-[#4fc3f7]/30">
-                        <div className="text-sm text-gray-400">Signature</div>
-                        {isFrostSignatureEnabled === false ? (
-                          <div className="text-xl font-bold text-gray-400">
-                            Not Required
+
+                        {totalDeposits && (
+                          <div className="mt-4 p-4 bg-[#4fc3f7]/10 border border-[#4fc3f7]/50">
+                            <div className="text-sm text-gray-400">
+                              Total Deposits (must match final balances sum)
+                            </div>
+                            <div className="text-xl font-bold text-[#4fc3f7]">
+                              {formatUnits(totalDeposits as bigint, 18)} tokens
+                            </div>
                           </div>
-                        ) : (
-                          <div className={`text-xl font-bold ${isSignatureVerified ? 'text-green-400' : 'text-red-400'}`}>
-                            {isSignatureVerified ? 'Verified' : 'Not Verified'}
+                        )}
+
+                        {isFrostSignatureEnabled && !isSignatureVerified && (
+                          <div className="mt-4 p-4 bg-red-500/10 border border-red-500/30">
+                            <p className="text-red-400 text-sm">
+                              ⚠️ Signature must be verified before unfreezing.
+                              Submit proofs first.
+                            </p>
+                          </div>
+                        )}
+
+                        {isFrostSignatureEnabled === false && (
+                          <div className="mt-4 p-4 bg-green-500/10 border border-green-500/30">
+                            <p className="text-green-400 text-sm">
+                              ✓ Frost signatures disabled. No signature
+                              verification required.
+                            </p>
                           </div>
                         )}
                       </div>
-                    </div>
-                    
-                    {totalDeposits && (
-                      <div className="mt-4 p-4 bg-[#4fc3f7]/10 border border-[#4fc3f7]/50">
-                        <div className="text-sm text-gray-400">Total Deposits (must match final balances sum)</div>
-                        <div className="text-xl font-bold text-[#4fc3f7]">{formatUnits(totalDeposits as bigint, 18)} tokens</div>
-                      </div>
-                    )}
-                    
-                    {isFrostSignatureEnabled && !isSignatureVerified && (
-                      <div className="mt-4 p-4 bg-red-500/10 border border-red-500/30">
-                        <p className="text-red-400 text-sm">
-                          ⚠️ Signature must be verified before unfreezing. Submit proofs first.
-                        </p>
-                      </div>
-                    )}
-
-                    {isFrostSignatureEnabled === false && (
-                      <div className="mt-4 p-4 bg-green-500/10 border border-green-500/30">
-                        <p className="text-green-400 text-sm">
-                          ✓ Frost signatures disabled. No signature verification required.
-                        </p>
-                      </div>
-                    )}
-                  </div>
-
-                  {(isFrostSignatureEnabled ? isSignatureVerified : true) && (
-                    <div className="bg-gradient-to-b from-[#1a2347] to-[#0a1930] border border-[#4fc3f7] shadow-lg shadow-[#4fc3f7]/20">
-                      <div className="p-6 border-b border-[#4fc3f7]/30">
-                        <h3 className="text-xl font-semibold text-white mb-2">State Snapshot</h3>
-                        <p className="text-gray-400">
-                          Registered keys are fetched from the contract. Upload the final state_snapshot.json for proof generation and balances.
-                        </p>
-                      </div>
-                      
-                      <div className="p-6 space-y-6">
-                        <div className="bg-[#0a1930]/50 border border-[#4fc3f7]/30 p-4">
-                          <div className="text-sm text-gray-400 mb-1">Registered keys from contract</div>
-                          {isContractDataLoading ? (
-                            <div className="text-[#4fc3f7] text-sm">Fetching channel data...</div>
-                          ) : (
-                            <div className="text-white text-sm">
-                              {contractRegisteredKeys.length > 0
-                                ? `${contractRegisteredKeys.length} registered keys loaded`
-                                : 'No registered keys loaded yet'}
-                            </div>
-                          )}
-                        </div>
-                        {contractRegisteredKeysError && (
-                          <div className="p-4 bg-red-900/20 border border-red-700">
-                            <p className="text-red-400 text-sm">{contractRegisteredKeysError}</p>
+
+                      {(isFrostSignatureEnabled
+                        ? isSignatureVerified
+                        : true) && (
+                        <div className="bg-gradient-to-b from-[#1a2347] to-[#0a1930] border border-[#4fc3f7] shadow-lg shadow-[#4fc3f7]/20">
+                          <div className="p-6 border-b border-[#4fc3f7]/30">
+                            <h3 className="text-xl font-semibold text-white mb-2">
+                              State Snapshot
+                            </h3>
+                            <p className="text-gray-400">
+                              Registered keys are fetched from the contract.
+                              Upload the final state_snapshot.json for proof
+                              generation and balances.
+                            </p>
                           </div>
-                        )}
-
-                        <div>
-                          <p className="text-sm text-gray-400 mb-2">Final state snapshot</p>
-                          {!finalSnapshotData ? (
-                            <div className="border-2 border-dashed border-gray-600 p-8 text-center hover:border-[#4fc3f7] transition-colors">
-                              <input
-                                type="file"
-                                accept=".json"
-                                onChange={(e) => {
-                                  const file = e.target.files?.[0];
-                                  if (file) handleFinalSnapshotFileUpload(file);
-                                }}
-                                className="hidden"
-                                id="final-snapshot-file"
-                              />
-                              <label htmlFor="final-snapshot-file" className="cursor-pointer">
-                                <Upload className="mx-auto h-16 w-16 mb-4 text-gray-400" />
-                                <p className="text-lg font-medium text-white mb-2">Click to upload final state_snapshot.json</p>
-                                <p className="text-sm text-gray-400">Used for proof generation and balances</p>
-                              </label>
-                            </div>
-                          ) : (
-                            <div className="bg-green-900/20 border border-green-700 p-6">
-                              <div className="flex items-start justify-between mb-4">
-                                <div className="flex items-center gap-3">
-                                  <CheckCircle2 className="h-12 w-12 text-green-400" />
-                                  <div>
-                                    <h3 className="text-lg font-semibold text-green-200">
-                                      {finalSnapshotFile ? finalSnapshotFile.name : 'state_snapshot.json'}
-                                    </h3>
-                                    <p className="text-sm text-green-400">
-                                      {isFinalSnapshotProcessing
-                                        ? 'Resolving participant balances...'
-                                        : 'Final snapshot loaded successfully'}
-                                    </p>
-                                    {finalSnapshotData.channelId !== undefined && (
-                                      <p className="text-xs text-green-300 mt-1">
-                                        Channel: {finalSnapshotData.channelId}
-                                      </p>
-                                    )}
-                                    {finalSnapshotData.stateRoot && (
-                                      <p className="text-xs text-green-300 mt-1 break-all">
-                                        State root: {finalSnapshotData.stateRoot}
-                                      </p>
-                                    )}
-                                  </div>
+
+                          <div className="p-6 space-y-6">
+                            <div className="bg-[#0a1930]/50 border border-[#4fc3f7]/30 p-4">
+                              <div className="text-sm text-gray-400 mb-1">
+                                Registered keys from contract
+                              </div>
+                              {isContractDataLoading ? (
+                                <div className="text-[#4fc3f7] text-sm">
+                                  Fetching channel data...
                                 </div>
-                                <button
-                                  onClick={() => {
-                                    setFinalSnapshotFile(null);
-                                    setFinalSnapshotData(null);
-                                    setFinalBalances({});
-                                    setFinalSnapshotError('');
-                                    setIsFinalSnapshotProcessing(false);
-                                  }}
-                                  className="text-red-400 hover:text-red-600 p-2"
-                                >
-                                  <XCircle className="h-5 w-5" />
-                                </button>
-                              </div>
-                              
-                              <div className="text-sm text-gray-300">
-                                <p>Registered keys: {finalSnapshotData.registeredKeys.length}</p>
-                                <p>Storage entries: {finalSnapshotData.storageEntries.length}</p>
-                                <p>Participants with balances: {Object.keys(finalBalances).length}</p>
-                              </div>
-                              {displayFinalSnapshotEntries.length > 0 && (
-                                <div className="mt-4 border border-green-700/50">
-                                  <div className="grid grid-cols-1 sm:grid-cols-3 gap-2 px-3 py-2 text-xs uppercase text-green-300/80 bg-green-900/30">
-                                    <div>Registered Key</div>
-                                    <div className="text-right">Value (wei)</div>
-                                    <div className="text-right">Value (token)</div>
-                                  </div>
-                                  <div className="max-h-64 overflow-auto divide-y divide-green-800/40">
-                                    {displayFinalSnapshotEntries.map((row) => (
-                                      <div key={row.key} className="grid grid-cols-1 sm:grid-cols-3 gap-2 px-3 py-2 text-xs text-green-100">
-                                        <div className="font-mono break-all">{row.key}</div>
-                                        <div className="font-mono text-right break-all">{row.value}</div>
-                                        <div className="text-right">{row.formatted}</div>
-                                      </div>
-                                    ))}
-                                  </div>
+                              ) : (
+                                <div className="text-white text-sm">
+                                  {contractRegisteredKeys.length > 0
+                                    ? `${contractRegisteredKeys.length} registered keys loaded`
+                                    : "No registered keys loaded yet"}
                                 </div>
                               )}
                             </div>
-                          )}
-                          {finalSnapshotError && (
-                            <div className="mt-4 p-4 bg-red-900/20 border border-red-700">
-                              <p className="text-red-400 text-sm">{finalSnapshotError}</p>
+                            {contractRegisteredKeysError && (
+                              <div className="p-4 bg-red-900/20 border border-red-700">
+                                <p className="text-red-400 text-sm">
+                                  {contractRegisteredKeysError}
+                                </p>
+                              </div>
+                            )}
+
+                            <div>
+                              <p className="text-sm text-gray-400 mb-2">
+                                Final state snapshot
+                              </p>
+                              {!finalSnapshotData ? (
+                                <div className="border-2 border-dashed border-gray-600 p-8 text-center hover:border-[#4fc3f7] transition-colors">
+                                  <input
+                                    type="file"
+                                    accept=".json"
+                                    onChange={(e) => {
+                                      const file = e.target.files?.[0];
+                                      if (file)
+                                        handleFinalSnapshotFileUpload(file);
+                                    }}
+                                    className="hidden"
+                                    id="final-snapshot-file"
+                                  />
+                                  <label
+                                    htmlFor="final-snapshot-file"
+                                    className="cursor-pointer"
+                                  >
+                                    <Upload className="mx-auto h-16 w-16 mb-4 text-gray-400" />
+                                    <p className="text-lg font-medium text-white mb-2">
+                                      Click to upload final state_snapshot.json
+                                    </p>
+                                    <p className="text-sm text-gray-400">
+                                      Used for proof generation and balances
+                                    </p>
+                                  </label>
+                                </div>
+                              ) : (
+                                <div className="bg-green-900/20 border border-green-700 p-6">
+                                  <div className="flex items-start justify-between mb-4">
+                                    <div className="flex items-center gap-3">
+                                      <CheckCircle2 className="h-12 w-12 text-green-400" />
+                                      <div>
+                                        <h3 className="text-lg font-semibold text-green-200">
+                                          {finalSnapshotFile
+                                            ? finalSnapshotFile.name
+                                            : "state_snapshot.json"}
+                                        </h3>
+                                        <p className="text-sm text-green-400">
+                                          {isFinalSnapshotProcessing
+                                            ? "Resolving participant balances..."
+                                            : "Final snapshot loaded successfully"}
+                                        </p>
+                                        {finalSnapshotData.channelId !==
+                                          undefined && (
+                                          <p className="text-xs text-green-300 mt-1">
+                                            Channel:{" "}
+                                            {finalSnapshotData.channelId}
+                                          </p>
+                                        )}
+                                        {finalSnapshotData.stateRoot && (
+                                          <p className="text-xs text-green-300 mt-1 break-all">
+                                            State root:{" "}
+                                            {finalSnapshotData.stateRoot}
+                                          </p>
+                                        )}
+                                      </div>
+                                    </div>
+                                    <button
+                                      onClick={() => {
+                                        setFinalSnapshotFile(null);
+                                        setFinalSnapshotData(null);
+                                        setFinalBalances({});
+                                        setFinalSnapshotError("");
+                                        setIsFinalSnapshotProcessing(false);
+                                      }}
+                                      className="text-red-400 hover:text-red-600 p-2"
+                                    >
+                                      <XCircle className="h-5 w-5" />
+                                    </button>
+                                  </div>
+
+                                  <div className="text-sm text-gray-300">
+                                    <p>
+                                      Registered keys:{" "}
+                                      {finalSnapshotData.registeredKeys.length}
+                                    </p>
+                                    <p>
+                                      Storage entries:{" "}
+                                      {finalSnapshotData.storageEntries.length}
+                                    </p>
+                                    <p>
+                                      Participants with balances:{" "}
+                                      {Object.keys(finalBalances).length}
+                                    </p>
+                                  </div>
+                                  {displayFinalSnapshotEntries.length > 0 && (
+                                    <div className="mt-4 border border-green-700/50">
+                                      <div className="grid grid-cols-1 sm:grid-cols-3 gap-2 px-3 py-2 text-xs uppercase text-green-300/80 bg-green-900/30">
+                                        <div>Registered Key</div>
+                                        <div className="text-right">
+                                          Value (wei)
+                                        </div>
+                                        <div className="text-right">
+                                          Value (token)
+                                        </div>
+                                      </div>
+                                      <div className="max-h-64 overflow-auto divide-y divide-green-800/40">
+                                        {displayFinalSnapshotEntries.map(
+                                          (row) => (
+                                            <div
+                                              key={row.key}
+                                              className="grid grid-cols-1 sm:grid-cols-3 gap-2 px-3 py-2 text-xs text-green-100"
+                                            >
+                                              <div className="font-mono break-all">
+                                                {row.key}
+                                              </div>
+                                              <div className="font-mono text-right break-all">
+                                                {row.value}
+                                              </div>
+                                              <div className="text-right">
+                                                {row.formatted}
+                                              </div>
+                                            </div>
+                                          )
+                                        )}
+                                      </div>
+                                    </div>
+                                  )}
+                                </div>
+                              )}
+                              {finalSnapshotError && (
+                                <div className="mt-4 p-4 bg-red-900/20 border border-red-700">
+                                  <p className="text-red-400 text-sm">
+                                    {finalSnapshotError}
+                                  </p>
+                                </div>
+                              )}
                             </div>
-                          )}
+                            {permutationError && (
+                              <div className="p-4 bg-red-900/20 border border-red-700">
+                                <p className="text-red-400 text-sm">
+                                  {permutationError}
+                                </p>
+                              </div>
+                            )}
+                            {!permutationError &&
+                              contractRegisteredKeys.length > 0 &&
+                              finalSnapshotData &&
+                              permutation.length > 0 && (
+                                <div className="p-4 bg-[#4fc3f7]/10 border border-[#4fc3f7]/30 text-sm text-[#4fc3f7]">
+                                  Permutation generated: {permutation.length}{" "}
+                                  entries.
+                                </div>
+                              )}
+                          </div>
                         </div>
-                        {permutationError && (
-                          <div className="p-4 bg-red-900/20 border border-red-700">
-                            <p className="text-red-400 text-sm">{permutationError}</p>
-                          </div>
-                        )}
-                        {!permutationError && contractRegisteredKeys.length > 0 && finalSnapshotData && permutation.length > 0 && (
-                          <div className="p-4 bg-[#4fc3f7]/10 border border-[#4fc3f7]/30 text-sm text-[#4fc3f7]">
-                            Permutation generated: {permutation.length} entries.
-                          </div>
-                        )}
-                      </div>
-                    </div>
-                  )}
-
-                  {isFormValid() && (
-                    <div className="bg-gradient-to-b from-[#1a2347] to-[#0a1930] border border-[#4fc3f7] shadow-lg shadow-[#4fc3f7]/20">
-                      <div className="p-6">
-                        {(isGeneratingProof || proofGenerationStatus) && (
-                          <div className="mb-4 p-4 bg-[#4fc3f7]/10 border border-[#4fc3f7]/50 text-center">
-                            <div className="flex items-center gap-3 justify-center mb-2">
-                              <Calculator className={`w-5 h-5 text-[#4fc3f7] ${isGeneratingProof ? 'animate-pulse' : ''}`} />
-                              <span className="text-[#4fc3f7] font-medium">
-                                {isGeneratingProof ? 'Generating Proof' : 'Proof Status'}
-                              </span>
-                            </div>
-                            <p className="text-sm text-gray-300">{proofGenerationStatus}</p>
-                          </div>
-                        )}
-
-                        {browserCompatible === false && (
-                          <div className="mb-4 p-3 bg-red-500/20 border border-red-400/50">
-                            <div className="flex items-center gap-2 text-red-400 text-sm">
-                              <XCircle className="w-4 h-4" />
-                              <span className="font-medium">Browser Not Compatible</span>
-                            </div>
-                          </div>
-                        )}
-
-                        {isSuccess && (
-                          <div className="mb-4 p-4 bg-green-500/10 border border-green-500/30 flex items-start gap-3">
-                            <CheckCircle2 className="w-5 h-5 text-green-400 flex-shrink-0 mt-0.5" />
-                            <div className="text-sm text-green-300">
-                              <strong className="block mb-1">Success!</strong>
-                              Channel closed! Participants can now withdraw.
-                            </div>
-                          </div>
-                        )}
-                        
-                        <button
-                          onClick={handleUnfreezeState}
-                          disabled={!isFormValid() || isGeneratingProof || isTransactionLoading || browserCompatible === false}
-                          className={`w-full px-8 py-4 font-semibold text-lg transition-all ${
-                            isFormValid() && !isGeneratingProof && !isTransactionLoading && browserCompatible !== false
-                              ? 'bg-[#4fc3f7] hover:bg-[#029bee] text-white shadow-lg shadow-[#4fc3f7]/30'
-                              : 'bg-gray-600 text-gray-400 cursor-not-allowed'
-                          }`}
-                        >
-                          {isGeneratingProof ? (
-                            <div className="flex items-center justify-center gap-3">
-                              <Calculator className="w-5 h-5 animate-pulse" />
-                              <span>Generating Proof...</span>
-                            </div>
-                          ) : isTransactionLoading ? (
-                            <div className="flex items-center justify-center gap-3">
-                              <div className="w-5 h-5 border-2 border-current border-t-transparent rounded-full animate-spin"></div>
-                              <span>Submitting...</span>
-                            </div>
-                          ) : (
-                            <div className="flex items-center justify-center gap-3">
-                              <Unlock className="w-5 h-5" />
-                              <span>Generate Proof & Close Channel</span>
-                            </div>
-                          )}
-                        </button>
-                        
-                        <div className="mt-4 p-3 bg-[#4fc3f7]/10 border border-[#4fc3f7]/50 text-center">
-                          <div className="text-sm text-gray-300">Proof Generation Details:</div>
-                          <div className="grid grid-cols-2 gap-2 text-xs mt-2">
-                            <div>
-                              <span className="text-gray-400">Tree Size:</span>
-                              <div className="text-[#4fc3f7] font-medium">{channelTreeSize ? Number(channelTreeSize) : 'Auto'} leaves</div>
-                            </div>
-                            <div>
-                              <span className="text-gray-400">Pre-allocated:</span>
-                              <div className="text-[#4fc3f7] font-medium">{preAllocatedCount ? Number(preAllocatedCount) : 0} leaves</div>
+                      )}
+
+                      {isFormValid() && (
+                        <div className="bg-gradient-to-b from-[#1a2347] to-[#0a1930] border border-[#4fc3f7] shadow-lg shadow-[#4fc3f7]/20">
+                          <div className="p-6">
+                            {(isGeneratingProof || proofGenerationStatus) && (
+                              <div className="mb-4 p-4 bg-[#4fc3f7]/10 border border-[#4fc3f7]/50 text-center">
+                                <div className="flex items-center gap-3 justify-center mb-2">
+                                  <Calculator
+                                    className={`w-5 h-5 text-[#4fc3f7] ${
+                                      isGeneratingProof ? "animate-pulse" : ""
+                                    }`}
+                                  />
+                                  <span className="text-[#4fc3f7] font-medium">
+                                    {isGeneratingProof
+                                      ? "Generating Proof"
+                                      : "Proof Status"}
+                                  </span>
+                                </div>
+                                <p className="text-sm text-gray-300">
+                                  {proofGenerationStatus}
+                                </p>
+                              </div>
+                            )}
+
+                            {browserCompatible === false && (
+                              <div className="mb-4 p-3 bg-red-500/20 border border-red-400/50">
+                                <div className="flex items-center gap-2 text-red-400 text-sm">
+                                  <XCircle className="w-4 h-4" />
+                                  <span className="font-medium">
+                                    Browser Not Compatible
+                                  </span>
+                                </div>
+                              </div>
+                            )}
+
+                            {isSuccess && (
+                              <div className="mb-4 p-4 bg-green-500/10 border border-green-500/30 flex items-start gap-3">
+                                <CheckCircle2 className="w-5 h-5 text-green-400 flex-shrink-0 mt-0.5" />
+                                <div className="text-sm text-green-300">
+                                  <strong className="block mb-1">
+                                    Success!
+                                  </strong>
+                                  Channel closed! Participants can now withdraw.
+                                </div>
+                              </div>
+                            )}
+
+                            <button
+                              onClick={handleUnfreezeState}
+                              disabled={
+                                !isFormValid() ||
+                                isGeneratingProof ||
+                                isTransactionLoading ||
+                                browserCompatible === false
+                              }
+                              className={`w-full px-8 py-4 font-semibold text-lg transition-all ${
+                                isFormValid() &&
+                                !isGeneratingProof &&
+                                !isTransactionLoading &&
+                                browserCompatible !== false
+                                  ? "bg-[#4fc3f7] hover:bg-[#029bee] text-white shadow-lg shadow-[#4fc3f7]/30"
+                                  : "bg-gray-600 text-gray-400 cursor-not-allowed"
+                              }`}
+                            >
+                              {isGeneratingProof ? (
+                                <div className="flex items-center justify-center gap-3">
+                                  <Calculator className="w-5 h-5 animate-pulse" />
+                                  <span>Generating Proof...</span>
+                                </div>
+                              ) : isTransactionLoading ? (
+                                <div className="flex items-center justify-center gap-3">
+                                  <div className="w-5 h-5 border-2 border-current border-t-transparent rounded-full animate-spin"></div>
+                                  <span>Submitting...</span>
+                                </div>
+                              ) : (
+                                <div className="flex items-center justify-center gap-3">
+                                  <Unlock className="w-5 h-5" />
+                                  <span>Generate Proof & Close Channel</span>
+                                </div>
+                              )}
+                            </button>
+
+                            <div className="mt-4 p-3 bg-[#4fc3f7]/10 border border-[#4fc3f7]/50 text-center">
+                              <div className="text-sm text-gray-300">
+                                Proof Generation Details:
+                              </div>
+                              <div className="grid grid-cols-2 gap-2 text-xs mt-2">
+                                <div>
+                                  <span className="text-gray-400">
+                                    Tree Size:
+                                  </span>
+                                  <div className="text-[#4fc3f7] font-medium">
+                                    {channelTreeSize
+                                      ? Number(channelTreeSize)
+                                      : "Auto"}{" "}
+                                    leaves
+                                  </div>
+                                </div>
+                                <div>
+                                  <span className="text-gray-400">
+                                    Pre-allocated:
+                                  </span>
+                                  <div className="text-[#4fc3f7] font-medium">
+                                    {preAllocatedCount
+                                      ? Number(preAllocatedCount)
+                                      : 0}{" "}
+                                    leaves
+                                  </div>
+                                </div>
+                              </div>
                             </div>
                           </div>
                         </div>
-                      </div>
-                    </div>
+                      )}
+                    </>
                   )}
-                </>
+                </div>
               )}
             </div>
-          )}
-          </div>
-        </main>
-
-        <Footer className="mt-auto" />
-      </div>
-
-      {showSuccessPopup && (
-        <div className="fixed inset-0 bg-black/80 flex items-center justify-center z-50 p-4">
-          <div className="bg-gradient-to-b from-[#1a2347] to-[#0a1930] border border-[#4fc3f7] p-6 max-w-md w-full mx-4 shadow-lg shadow-[#4fc3f7]/20">
-            <div className="text-center">
-              <div className="h-16 w-16 bg-green-500/10 border border-green-500/30 flex items-center justify-center mx-auto mb-4">
-                <CheckCircle2 className="w-10 h-10 text-green-400" />
+          </main>
+
+          <Footer className="mt-auto" />
+        </div>
+
+        {showSuccessPopup && (
+          <div className="fixed inset-0 bg-black/80 flex items-center justify-center z-50 p-4">
+            <div className="bg-gradient-to-b from-[#1a2347] to-[#0a1930] border border-[#4fc3f7] p-6 max-w-md w-full mx-4 shadow-lg shadow-[#4fc3f7]/20">
+              <div className="text-center">
+                <div className="h-16 w-16 bg-green-500/10 border border-green-500/30 flex items-center justify-center mx-auto mb-4">
+                  <CheckCircle2 className="w-10 h-10 text-green-400" />
+                </div>
+                <h3 className="text-xl font-semibold text-white mb-2">
+                  Channel Successfully Closed!
+                </h3>
+                <p className="text-gray-300 mb-4">
+                  Final balances verified. Participants can now withdraw their
+                  tokens.
+                </p>
+                <p className="text-sm text-[#4fc3f7] mb-6">
+                  Channel {parsedChannelId} is ready for withdrawals!
+                </p>
+                <button
+                  onClick={() => setShowSuccessPopup(false)}
+                  className="w-full bg-[#4fc3f7] hover:bg-[#029bee] text-white font-semibold py-3 px-6 transition-colors shadow-lg shadow-[#4fc3f7]/30"
+                >
+                  Continue
+                </button>
               </div>
-              <h3 className="text-xl font-semibold text-white mb-2">Channel Successfully Closed!</h3>
-              <p className="text-gray-300 mb-4">
-                Final balances verified. Participants can now withdraw their tokens.
-              </p>
-              <p className="text-sm text-[#4fc3f7] mb-6">Channel {parsedChannelId} is ready for withdrawals!</p>
-              <button
-                onClick={() => setShowSuccessPopup(false)}
-                className="w-full bg-[#4fc3f7] hover:bg-[#029bee] text-white font-semibold py-3 px-6 transition-colors shadow-lg shadow-[#4fc3f7]/30"
-              >
-                Continue
-              </button>
             </div>
           </div>
-        </div>
-      )}
+        )}
       </div>
     </ClientOnly>
   );
