--- conflicted
+++ resolved
@@ -47,11 +47,8 @@
 # Claude
 /.claude/
 
-<<<<<<< HEAD
 # Cursor
 .cursor/
-=======
 /Tokamak-zk-EVM-landing-page
 /threshold-signature-Frost
-/docs
->>>>>>> d9885c40
+/docs