--- conflicted
+++ resolved
@@ -68,14 +68,5 @@
 # Tokamak-Zk-EVM
 /tokamak-zk-evm-bin
 
-<<<<<<< HEAD
-# Local database
-/data/
-*.db
-
-# Uploaded files
-/data/uploads/
-=======
 # Database 
-/data
->>>>>>> 7d9284cb
+/data