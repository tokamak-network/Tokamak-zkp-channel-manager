--- conflicted
+++ resolved
@@ -102,7 +102,6 @@
  * @param slot - Storage slot number (default: 0 for ERC20 balance)
  * @returns MPT key as hex string (bytes32)
  */
-<<<<<<< HEAD
 // export function generateMptKeyFromWallet(
 //   wallet: ethers.Wallet,
 //   channelId: number,
@@ -174,86 +173,6 @@
 
 //   return mptKey;
 // }
-=======
-export function generateMptKeyFromWallet(
-  wallet: ethers.Wallet,
-  participantName: string,
-  channelId: number,
-  tokenAddress: string,
-  slot: number = 0,
-): string {
-  
-  console.log(`\n   📝 [generateMptKeyFromWallet] Starting MPT key generation...`);
-  console.log(`      Input parameters:`);
-  console.log(`         - participantName: ${participantName}`);
-  console.log(`         - channelId: ${channelId}`);
-  console.log(`         - tokenAddress: ${tokenAddress}`);
-  console.log(`         - slot: ${slot}`);
-
-  // Step 1: Extract public key from L1 wallet (EOA public key)
-  // ethers.js v6: wallet.signingKey.publicKey (compressed, 33 bytes with 0x prefix)
-  // Convert to hex string for seed generation
-  const l1PublicKeyHex = wallet.signingKey.publicKey; // e.g., "0x02..." or "0x03..." (compressed)
-  console.log(`\n   📝 Step 1: Extract L1 Public Key`);
-  console.log(`      - l1PublicKeyHex: ${l1PublicKeyHex}`);
-
-  // Step 2: Create seed from L1 public key + channel ID + participant name
-  // Concat as strings and hash with keccak256
-  const seedString = `${l1PublicKeyHex}${channelId}${participantName}`;
-  const seedBytes = utf8ToBytes(seedString);
-  const seedHashHex = ethers.keccak256(seedBytes);
-  const seedHashBytes = ethers.getBytes(seedHashHex);
-  console.log(`\n   📝 Step 2: Create seed and hash`);
-  console.log(`      - seedString: ${seedString}`);
-  console.log(`      - seedBytes length: ${seedBytes.length} bytes`);
-  console.log(`      - seedBytes (hex): ${bytesToHex(seedBytes)}`);
-  console.log(`      - seedHashBytes length: ${seedHashBytes.length} bytes`);
-  console.log(`      - seedHashBytes (hex): ${bytesToHex(seedHashBytes)}`);
-
-  // Step 3: Generate private key from seed hash
-  // Convert seed hash to bigint and ensure it's within JubJub scalar field range
-  const seedHashBigInt = bytesToBigInt(seedHashBytes);
-  const privateKeyBigInt = seedHashBigInt % jubjub.Point.Fn.ORDER;
-  console.log(`\n   📝 Step 3: Generate private key from seed hash`);
-  console.log(`      - seedHashBigInt: ${seedHashBigInt.toString()}`);
-  console.log(`      - jubjub.Point.Fn.ORDER: ${jubjub.Point.Fn.ORDER.toString()}`);
-  console.log(`      - privateKeyBigInt (before zero check): ${privateKeyBigInt.toString()}`);
-
-  // Ensure private key is not zero (JubJub requires 1 <= sc < curve.n)
-  const privateKeyValue = privateKeyBigInt === BigInt(0) ? BigInt(1) : privateKeyBigInt;
-  const privateKey = setLengthLeft(bigIntToBytes(privateKeyValue), 32);
-  console.log(`      - privateKeyValue (after zero check): ${privateKeyValue.toString()}`);
-  console.log(`      - privateKey length: ${privateKey.length} bytes`);
-  console.log(`      - privateKey (hex): ${bytesToHex(privateKey)}`);
-
-  // Step 4: Generate public key from private key
-  const publicKey = jubjub.Point.BASE.multiply(bytesToBigInt(privateKey)).toBytes();
-  console.log(`\n   📝 Step 4: Generate public key from private key`);
-  console.log(`      - publicKey length: ${publicKey.length} bytes`);
-  console.log(`      - publicKey (hex): ${bytesToHex(publicKey)}`);
-
-  // Step 5: Derive L2 address from public key
-  const l2Address = fromEdwardsToAddress(jubjub.Point.fromBytes(publicKey));
-  console.log(`\n   📝 Step 5: Derive L2 address from public key`);
-  console.log(`      - l2Address: ${l2Address.toString()}`);
-
-  // Step 6: Generate MPT key using getUserStorageKey
-  // This matches the on-chain MPT key generation logic
-  // Note: getUserStorageKey uses keccak hash for 'TokamakL2' layer
-  const mptKeyBytes = getUserStorageKey([l2Address, slot], 'TokamakL2');
-  const mptKey = bytesToHex(mptKeyBytes);
-  console.log(`\n   📝 Step 6: Generate MPT key using getUserStorageKey`);
-  console.log(`      - getUserStorageKey inputs:`);
-  console.log(`         - l2Address: ${l2Address.toString()}`);
-  console.log(`         - slot: ${slot}`);
-  console.log(`         - layer: 'TokamakL2'`);
-  console.log(`      - mptKeyBytes length: ${mptKeyBytes.length} bytes`);
-  console.log(`      - mptKey (hex): ${mptKey}`);
-  console.log(`   ✅ [generateMptKeyFromWallet] MPT key generation completed\n`);
-
-  return mptKey;
-}
->>>>>>> c2362598
 
 /**
  * Generate MPT key from L1 address by looking up the wallet
